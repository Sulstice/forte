#include <cmath>

#include <psifiles.h>
#include <libiwl/iwl.h>
#include <libtrans/integraltransform.h>
#include <libpsio/psio.hpp>
#include <libmints/matrix.h>
#include <libmints/basisset.h>
#include <libthce/thce.h>
#include <libthce/thcew.h>
#include <libthce/lreri.h>
#include <lib3index/cholesky.h>
#include <libmints/mints.h>
#include <libqt/qt.h>
#include <libfock/jk.h>
#include <algorithm>
#include <numeric>
#include "blockedtensorfactory.h"

#include "integrals.h"
#include "memory.h"

using namespace std;
using namespace psi;
using namespace ambit;

#include <psi4-dec.h>

namespace psi{ namespace libadaptive{

#ifdef _OPENMP
    #include <omp.h>
    bool ExplorerIntegrals::have_omp_ = true;
#else
    #define omp_get_max_threads() 1
    #define omp_get_thread_num()  0
    bool ExplorerIntegrals::have_omp_ = false;
#endif


ExplorerIntegrals::ExplorerIntegrals(psi::Options &options, IntegralSpinRestriction restricted, IntegralFrozenCore resort_frozen_core)
    : options_(options), restricted_(restricted), resort_frozen_core_(resort_frozen_core), frozen_core_energy_(0.0), scalar_(0.0)
{
    startup();
    allocate();
    transform_one_electron_integrals();
}

ExplorerIntegrals::~ExplorerIntegrals()
{
    deallocate();
}

void ExplorerIntegrals::startup()
{
    // Grab the global (default) PSIO object, for file I/O
    boost::shared_ptr<PSIO> psio(_default_psio_lib_);

    // Now we want the reference (SCF) wavefunction
    boost::shared_ptr<Wavefunction> wfn = Process::environment.wavefunction();

    if (not wfn){
        outfile->Printf("\n  No wave function object found!  Run a scf calculation first!\n");
        outfile->Flush();
        exit(1);
    }

    nirrep_ = wfn->nirrep();
    nso_ = wfn->nso();
    nmo_ = wfn->nmo();
    nmopi_ = wfn->nmopi();
    frzcpi_ = wfn->frzcpi();
    frzvpi_ = wfn->frzvpi();

    if (options_["FROZEN_DOCC"].has_changed()){
        outfile->Printf("\n  Using the input to select the number of frozen core MOs.\n");
        if (options_["FROZEN_DOCC"].size() == nirrep_){
            for (int h = 0; h < nirrep_; ++h){
                frzcpi_[h] = options_["FROZEN_DOCC"][h].to_integer();
            }
        }else{
            outfile->Printf("\n\n  The input array FROZEN_DOCC has information for %zu irreps, this does not match the total number of irreps %zu",
                            options_["FROZEN_DOCC"].size(),nirrep_);
            outfile->Printf("\n  Exiting the program.\n");
            printf("  The input array FROZEN_DOCC has information for %d irreps, this does not match the total number of irreps %zu",
                   options_["FROZEN_DOCC"].size(),nirrep_);
            printf("\n  Exiting the program.\n");

            exit(Failure);
        }
    }
    if (options_["FROZEN_UOCC"].has_changed()){
        outfile->Printf("\n  Using the input to select the number of frozen virtual MOs.\n");
        if (options_["FROZEN_UOCC"].size() == nirrep_){
            for (int h = 0; h < nirrep_; ++h){
                frzvpi_[h] = options_["FROZEN_UOCC"][h].to_integer();
            }
        }else{
            outfile->Printf("\n\n  The input array FROZEN_UOCC has information for %zu irreps, this does not match the total number of irreps %d",
                            options_["FROZEN_UOCC"].size(),nirrep_);
            outfile->Printf("\n  Exiting the program.\n");
            printf("  The input array FROZEN_UOCC has information for %d irreps, this does not match the total number of irreps %zu",
                   options_["FROZEN_UOCC"].size(),nirrep_);
            printf("\n  Exiting the program.\n");

            exit(Failure);
        }
    }

    ncmopi_ = nmopi_;
    for (int h = 0; h < nirrep_; ++h){
        ncmopi_[h] -= frzcpi_[h] + frzvpi_[h];
    }
    ncmo_ = ncmopi_.sum();

    outfile->Printf("\n\n  ==> Integral Transformation <==\n");
    outfile->Printf("\n  Number of molecular orbitals:            %5d",nmopi_.sum());
    outfile->Printf("\n  Number of correlated molecular orbitals: %5zu",ncmo_);
    outfile->Printf("\n  Number of frozen occupied orbitals:      %5d",frzcpi_.sum());
    outfile->Printf("\n  Number of frozen unoccupied orbitals:    %5d\n\n",frzvpi_.sum());


    // Indexing
    // This is important!  Set the indexing to work using the number of molecular integrals
    aptei_idx_ = nmo_;
    num_oei = INDEX2(nmo_ - 1, nmo_ - 1) + 1;
    num_tei = INDEX4(nmo_ - 1,nmo_ - 1,nmo_ - 1,nmo_ - 1) + 1;
    num_aptei = nmo_ * nmo_ * nmo_ * nmo_;
    num_threads_ = omp_get_max_threads();
}

void ExplorerIntegrals::allocate()
{
    // Allocate the memory required to store the one-electron integrals
    one_electron_integrals_a = new double[nmo_ * nmo_];
    one_electron_integrals_b = new double[nmo_ * nmo_];

    fock_matrix_a = new double[nmo_ * nmo_];
    fock_matrix_b = new double[nmo_ * nmo_];
}

void ExplorerIntegrals::deallocate()
{
    // Deallocate the memory required to store the one-electron integrals
    delete[] one_electron_integrals_a;
    delete[] one_electron_integrals_b;

    delete[] fock_matrix_a;
    delete[] fock_matrix_b;
}

void ExplorerIntegrals::resort_two(double*& ints,std::vector<size_t>& map)
{
    // Store the integrals in a temporary array of dimension nmo x nmo
    double* temp_ints = new double[nmo_ * nmo_];
    for (size_t p = 0; p < nmo_ * nmo_; ++p){
        temp_ints[p] = 0.0;
    }
    for (size_t p = 0; p < ncmo_; ++p){
        for (size_t q = 0; q < ncmo_; ++q){
            temp_ints[p * ncmo_ + q] = ints[map[p] * nmo_ + map[q]];
        }
    }
    // Delete old integrals and assign the pointer
    delete[] ints;
    ints = temp_ints;
}


void ExplorerIntegrals::set_oei(double** ints,bool alpha)
{
    double* p_oei = alpha ? one_electron_integrals_a : one_electron_integrals_b;
    for (int p = 0; p < nmo_; ++p){
        for (int q = 0; q < nmo_; ++q){
            p_oei[p * nmo_ + q] = ints[p][q];
        }
    }
}

void ExplorerIntegrals::set_oei(size_t p, size_t q,double value,bool alpha)
{
    double* p_oei = alpha ? one_electron_integrals_a : one_electron_integrals_b;
    p_oei[p * nmo_ + q] = value;
}

void ExplorerIntegrals::transform_one_electron_integrals()
{
    // Now we want the reference (SCF) wavefunction
    boost::shared_ptr<PSIO> psio_ = PSIO::shared_object();
    boost::shared_ptr<Wavefunction> wfn = Process::environment.wavefunction();

    SharedMatrix T = SharedMatrix(wfn->matrix_factory()->create_matrix(PSIF_SO_T));
    SharedMatrix V = SharedMatrix(wfn->matrix_factory()->create_matrix(PSIF_SO_V));

    T->load(psio_, PSIF_OEI);
    V->load(psio_, PSIF_OEI);

    SharedMatrix Ca = wfn->Ca();
    SharedMatrix Cb = wfn->Cb();

    T->add(V);
    V->copy(T);
    T->transform(Ca);
    V->transform(Cb);

    for (size_t pq = 0; pq < nmo_ * nmo_; ++pq) one_electron_integrals_a[pq] = 0.0;
    for (size_t pq = 0; pq < nmo_ * nmo_; ++pq) one_electron_integrals_b[pq] = 0.0;

    // Read the one-electron integrals (T + V, restricted)
    int offset = 0;
    for (int h = 0; h < nirrep_; ++h){
        for (int p = 0; p < nmopi_[h]; ++p){
            for (int q = 0; q < nmopi_[h]; ++q){
                one_electron_integrals_a[(p + offset) * nmo_ + q + offset] = T->get(h,p,q);
                one_electron_integrals_b[(p + offset) * nmo_ + q + offset] = V->get(h,p,q);
            }
        }
        offset += nmopi_[h];
    }
}

/**
     * @brief ConventionalIntegrals::ConventionalIntegrals
     * @param options - psi options class
     * @param restricted - type of integral transformation
     * @param resort_frozen_core -
     */
ConventionalIntegrals::ConventionalIntegrals(psi::Options &options, IntegralSpinRestriction restricted, IntegralFrozenCore resort_frozen_core)
    : ExplorerIntegrals(options, restricted, resort_frozen_core), ints_(nullptr){
    integral_type_ = ConventionalInts;

    outfile->Printf("\n Overall Conventional Integrals timings");
    Timer ConvTime;
    allocate();
    transform_integrals();
    gather_integrals();
    make_diagonal_integrals();
    if (ncmo_ < nmo_){
        freeze_core_orbitals();
        // Set the new value of the number of orbitals to be used in indexing routines
        aptei_idx_ = ncmo_;
    }
    outfile->Printf("\n Conventional integrals take %8.8f s", ConvTime.get());
}

ConventionalIntegrals::~ConventionalIntegrals()
{
    deallocate();
}

void ConventionalIntegrals::allocate()
{
    // Allocate the memory required to store the one-electron integrals

    // Allocate the memory required to store the two-electron integrals
    aphys_tei_aa = new double[num_aptei];
    aphys_tei_ab = new double[num_aptei];
    aphys_tei_bb = new double[num_aptei];

    diagonal_aphys_tei_aa = new double[nmo_ * nmo_];
    diagonal_aphys_tei_ab = new double[nmo_ * nmo_];
    diagonal_aphys_tei_bb = new double[nmo_ * nmo_];

}

void ConventionalIntegrals::deallocate()
{
    // Deallocate the integral transform object if needed
    if (ints_ != nullptr) delete ints_;

    // Allocate the memory required to store the two-electron integrals
    delete[] aphys_tei_aa;
    delete[] aphys_tei_ab;
    delete[] aphys_tei_bb;

    delete[] diagonal_aphys_tei_aa;
    delete[] diagonal_aphys_tei_ab;
    delete[] diagonal_aphys_tei_bb;

    //delete[] qt_pitzer_;
}

void ConventionalIntegrals::transform_integrals()
{
    // Now we want the reference (SCF) wavefunction
    boost::shared_ptr<Wavefunction> wfn = Process::environment.wavefunction();

    // For now, we'll just transform for closed shells and generate all integrals.
    std::vector<boost::shared_ptr<MOSpace> > spaces;

    // TODO: transform only the orbitals within an energy range to save time on this step.
    spaces.push_back(MOSpace::all);

    // If the integral
    if (ints_ != nullptr) delete ints_;

    // Call IntegralTransform asking for integrals over restricted or unrestricted orbitals
    if (restricted_){
        ints_ = new IntegralTransform(wfn, spaces, IntegralTransform::Restricted, IntegralTransform::IWLOnly,IntegralTransform::PitzerOrder,IntegralTransform::None);
    }else{
        ints_ = new IntegralTransform(wfn, spaces, IntegralTransform::Unrestricted, IntegralTransform::IWLOnly,IntegralTransform::PitzerOrder,IntegralTransform::None);
    }

    // Keep the SO integrals on disk in case we want to retransform them
    ints_->set_keep_iwl_so_ints(true);
    Timer int_timer;
    ints_->transform_tei(MOSpace::all, MOSpace::all, MOSpace::all, MOSpace::all);

    outfile->Printf("\n  Integral transformation done. %8.8f s", int_timer.get());
    outfile->Flush();

    //qt_pitzer_ = ints_->alpha_corr_to_pitzer();

    //for(size_t p = 0; p < nmo_; p++){
    //  outfile->Printf("\nqt_pitzer_[%d] = %d", p, qt_pitzer_[p]);
    //}

}

double ConventionalIntegrals::aptei_aa(size_t p, size_t q, size_t r, size_t s)
{
    return aphys_tei_aa[aptei_index(p,q,r,s)];
}

double ConventionalIntegrals::aptei_ab(size_t p, size_t q, size_t r, size_t s)
{
    return aphys_tei_ab[aptei_index(p,q,r,s)];
}

double ConventionalIntegrals::aptei_bb(size_t p, size_t q, size_t r, size_t s)
{
    return aphys_tei_bb[aptei_index(p,q,r,s)];
}

ambit::Tensor ConventionalIntegrals::aptei_aa_block(const std::vector<size_t>& p, const std::vector<size_t>& q, const std::vector<size_t>& r,
    const std::vector<size_t> & s)
{
    ambit::Tensor ReturnTensor = ambit::Tensor::build(tensor_type_,"Return",{p.size(),q.size(), r.size(), s.size()});
    ReturnTensor.iterate([&](const std::vector<size_t>& i,double& value){
        value = aptei_aa(p[i[0]], q[i[1]], r[i[2]], s[i[3]]);
    });
    return ReturnTensor;
}

ambit::Tensor ConventionalIntegrals::aptei_ab_block(const std::vector<size_t>& p, const std::vector<size_t>& q, const std::vector<size_t>& r,
    const std::vector<size_t> & s)
{
    ambit::Tensor ReturnTensor = ambit::Tensor::build(tensor_type_,"Return",{p.size(),q.size(), r.size(), s.size()});
    ReturnTensor.iterate([&](const std::vector<size_t>& i,double& value){
        value = aptei_ab(p[i[0]], q[i[1]], r[i[2]], s[i[3]]);
    });
    return ReturnTensor;
}

ambit::Tensor ConventionalIntegrals::aptei_bb_block(const std::vector<size_t>& p, const std::vector<size_t>& q, const std::vector<size_t>& r,
    const std::vector<size_t> & s)
{
    ambit::Tensor ReturnTensor = ambit::Tensor::build(tensor_type_,"Return",{p.size(),q.size(), r.size(), s.size()});
    ReturnTensor.iterate([&](const std::vector<size_t>& i,double& value){
        value = aptei_bb(p[i[0]], q[i[1]], r[i[2]], s[i[3]]);
    });
    return ReturnTensor;
}

void ConventionalIntegrals::set_tei(size_t p, size_t q, size_t r,size_t s,double value,bool alpha1,bool alpha2)
{
    double* p_tei;
    if (alpha1 == true and alpha2 == true) p_tei = aphys_tei_aa;
    if (alpha1 == true and alpha2 == false) p_tei = aphys_tei_ab;
    if (alpha1 == false and alpha2 == false) p_tei = aphys_tei_bb;
    size_t index = aptei_index(p,q,r,s);
    p_tei[index] = value;
}

void ConventionalIntegrals::update_integrals(bool freeze_core)
{
    make_diagonal_integrals();
    if (freeze_core){
        if (ncmo_ < nmo_){
            freeze_core_orbitals();
            aptei_idx_ = ncmo_;
        }
    }
}

void ConventionalIntegrals::retransform_integrals()
{
    aptei_idx_ = nmo_;
    transform_one_electron_integrals();
    transform_integrals();
    gather_integrals();
    update_integrals();
}

void ConventionalIntegrals::gather_integrals()
{
    outfile->Printf("\n  Reading the two-electron integrals from disk");
    outfile->Printf("\n  Size of two-electron integrals: %10.6f GB", double(3 * 8 * num_aptei) / 1073741824.0);
    int_mem_ = sizeof(double) * 3 * 8 * num_aptei / 1073741824.0;
    for (size_t pqrs = 0; pqrs < num_aptei; ++pqrs) aphys_tei_aa[pqrs] = 0.0;
    for (size_t pqrs = 0; pqrs < num_aptei; ++pqrs) aphys_tei_ab[pqrs] = 0.0;
    for (size_t pqrs = 0; pqrs < num_aptei; ++pqrs) aphys_tei_bb[pqrs] = 0.0;

    int ioffmax = 30000;
    int* myioff = new int[ioffmax];
    myioff[0] = 0;
    for(size_t i = 1; i < ioffmax; ++i)
        myioff[i] = myioff[i-1] + i;

    if (restricted_){
        double* two_electron_integrals = new double[num_tei];
        // Zero the memory, because iwl_buf_rd_all copies only the nonzero entries
        for (size_t pqrs = 0; pqrs < num_tei; ++pqrs) two_electron_integrals[pqrs] = 0.0;

        // Read the integrals
        struct iwlbuf V_AAAA;
        iwl_buf_init(&V_AAAA,PSIF_MO_TEI, 0.0, 1, 1);
        iwl_buf_rd_all(&V_AAAA, two_electron_integrals, myioff, myioff, 0, myioff, 0, "outfile");
        iwl_buf_close(&V_AAAA, 1);

        // Store the integrals
        for (size_t p = 0; p < nmo_; ++p){
            for (size_t q = 0; q < nmo_; ++q){
                for (size_t r = 0; r < nmo_; ++r){
                    for (size_t s = 0; s < nmo_; ++s){
                        // <pq||rs> = <pq|rs> - <pq|sr> = (pr|qs) - (ps|qr)
                        double direct   = two_electron_integrals[INDEX4(p,r,q,s)];
                        double exchange = two_electron_integrals[INDEX4(p,s,q,r)];
                        size_t index = aptei_index(p,q,r,s);
                        aphys_tei_aa[index] = direct - exchange;
                        aphys_tei_ab[index] = direct;
                        aphys_tei_bb[index] = direct - exchange;
                    }
                }
            }
        }

        // Deallocate temp memory
        delete[] two_electron_integrals;
    }else{
        double* two_electron_integrals = new double[num_tei];
        // Alpha-alpha integrals
        // Zero the memory, because iwl_buf_rd_all copies only the nonzero entries
        for (size_t pqrs = 0; pqrs < num_tei; ++pqrs) two_electron_integrals[pqrs] = 0.0;

        // Read the integrals
        struct iwlbuf V_AAAA;
        iwl_buf_init(&V_AAAA,PSIF_MO_AA_TEI, 0.0, 1, 1);
        iwl_buf_rd_all(&V_AAAA, two_electron_integrals, myioff, myioff, 0, myioff, 0, "outfile");
        iwl_buf_close(&V_AAAA, 1);

        for (size_t p = 0; p < nmo_; ++p){
            for (size_t q = 0; q < nmo_; ++q){
                for (size_t r = 0; r < nmo_; ++r){
                    for (size_t s = 0; s < nmo_; ++s){
                        // <pq||rs> = <pq|rs> - <pq|sr> = (pr|qs) - (ps|qr)
                        double direct   = two_electron_integrals[INDEX4(p,r,q,s)];
                        double exchange = two_electron_integrals[INDEX4(p,s,q,r)];
                        size_t index = aptei_index(p,q,r,s);
                        aphys_tei_aa[index] = direct - exchange;
                    }
                }
            }
        }

        // Beta-beta integrals
        // Zero the memory, because iwl_buf_rd_all copies only the nonzero entries
        for (size_t pqrs = 0; pqrs < num_tei; ++pqrs) two_electron_integrals[pqrs] = 0.0;

        // Read the integrals
        struct iwlbuf V_BBBB;
        iwl_buf_init(&V_BBBB,PSIF_MO_BB_TEI, 0.0, 1, 1);
        iwl_buf_rd_all(&V_BBBB, two_electron_integrals, myioff, myioff, 0, myioff, 0, "outfile");
        iwl_buf_close(&V_BBBB, 1);

        for (size_t p = 0; p < nmo_; ++p){
            for (size_t q = 0; q < nmo_; ++q){
                for (size_t r = 0; r < nmo_; ++r){
                    for (size_t s = 0; s < nmo_; ++s){
                        // <pq||rs> = <pq|rs> - <pq|sr> = (pr|qs) - (ps|qr)
                        double direct   = two_electron_integrals[INDEX4(p,r,q,s)];
                        double exchange = two_electron_integrals[INDEX4(p,s,q,r)];
                        size_t index = aptei_index(p,q,r,s);
                        aphys_tei_bb[index] = direct - exchange;
                    }
                }
            }
        }
        // Deallocate temp memory
        delete[] two_electron_integrals;

        // Alpha-beta integrals
        Matrix Tei(num_oei,num_oei);
        double** two_electron_integrals_ab = Tei.pointer();
        // Zero the memory, because iwl_buf_rd_all copies only the nonzero entries
        for (size_t pq = 0; pq < num_oei; ++pq){
            for (size_t rs = 0; rs < num_oei; ++rs){
                two_electron_integrals_ab[pq][rs] = 0.0;
            }
        }

        // Read the integrals
        struct iwlbuf V_AABB;
        iwl_buf_init(&V_AABB,PSIF_MO_AB_TEI, 0.0, 1, 1);
        iwl_buf_rd_all2(&V_AABB, two_electron_integrals_ab, myioff, myioff, 0, myioff, 0, "outfile");
        iwl_buf_close(&V_AABB, 1);

        for (size_t p = 0; p < nmo_; ++p){
            for (size_t q = 0; q < nmo_; ++q){
                for (size_t r = 0; r < nmo_; ++r){
                    for (size_t s = 0; s < nmo_; ++s){
                        // <pq||rs> = <pq|rs> - <pq|sr> = (pr|qs) - (ps|qr)
                        double direct = two_electron_integrals_ab[INDEX2(p,r)][INDEX2(q,s)];
                        size_t index = aptei_index(p,q,r,s);
                        aphys_tei_ab[index] = direct;
                    }
                }
            }
        }
    }
    delete[] myioff;
}

void ConventionalIntegrals::resort_integrals_after_freezing()
{
    outfile->Printf("\n  Resorting integrals after freezing core.");

    // Create an array that maps the CMOs to the MOs (cmo2mo).
    std::vector<size_t> cmo2mo;
    for (int h = 0, q = 0; h < nirrep_; ++h){
        q += frzcpi_[h]; // skip the frozen core
        for (int r = 0; r < ncmopi_[h]; ++r){
            cmo2mo.push_back(q);
            q++;
        }
        q += frzvpi_[h]; // skip the frozen virtual
    }
    cmotomo_ = (cmo2mo);

    // Resort the integrals
    resort_two(one_electron_integrals_a,cmo2mo);
    resort_two(one_electron_integrals_b,cmo2mo);
    resort_two(diagonal_aphys_tei_aa,cmo2mo);
    resort_two(diagonal_aphys_tei_ab,cmo2mo);
    resort_two(diagonal_aphys_tei_bb,cmo2mo);

    resort_four(aphys_tei_aa,cmo2mo);
    resort_four(aphys_tei_ab,cmo2mo);
    resort_four(aphys_tei_bb,cmo2mo);
}

void ConventionalIntegrals::resort_four(double*& tei, std::vector<size_t>& map)
{
    // Store the integrals in a temporary array
    double* temp_ints = new double[num_aptei];
    for (size_t p = 0; p < num_aptei; ++p){
        temp_ints[p] = 0.0;
    }
    for (size_t p = 0; p < ncmo_; ++p){
        for (size_t q = 0; q < ncmo_; ++q){
            for (size_t r = 0; r < ncmo_; ++r){
                for (size_t s = 0; s < ncmo_; ++s){
                    size_t pqrs_cmo = ncmo_ * ncmo_ * ncmo_ * p + ncmo_ * ncmo_ * q + ncmo_ * r + s;
                    size_t pqrs_mo  = nmo_ * nmo_ * nmo_ * map[p] + nmo_ * nmo_ * map[q] + nmo_ * map[r] + map[s];
                    temp_ints[pqrs_cmo] = tei[pqrs_mo];
                }
            }
        }
    }
    // Delete old integrals and assign the pointer
    delete[] tei;
    tei = temp_ints;
}

void ConventionalIntegrals::make_diagonal_integrals()
{
    for(size_t p = 0; p < nmo_; ++p){
        for(size_t q = 0; q < nmo_; ++q){
            diagonal_aphys_tei_aa[p * nmo_ + q] = aptei_aa(p,q,p,q);
            diagonal_aphys_tei_ab[p * nmo_ + q] = aptei_ab(p,q,p,q);
            diagonal_aphys_tei_bb[p * nmo_ + q] = aptei_bb(p,q,p,q);
        }
    }
}

void ConventionalIntegrals::make_fock_matrix(SharedMatrix gamma_a,SharedMatrix gamma_b)
{
    for(size_t p = 0; p < ncmo_; ++p){
        for(size_t q = 0; q < ncmo_; ++q){
            fock_matrix_a[p * ncmo_ + q] = oei_a(p,q);
            fock_matrix_b[p * ncmo_ + q] = oei_b(p,q);
        }
    }
    double zero = 1.0e-15;
    for (int r = 0; r < ncmo_; ++r) {
        for (int s = 0; s < ncmo_; ++s) {
            double gamma_a_rs = gamma_a->get(r,s);
            if (std::fabs(gamma_a_rs) > zero){
                for(size_t p = 0; p < ncmo_; ++p){
                    for(size_t q = 0; q < ncmo_; ++q){
                        fock_matrix_a[p * ncmo_ + q] += aptei_aa(p,r,q,s) * gamma_a_rs;
                        fock_matrix_b[p * ncmo_ + q] += aptei_ab(r,p,s,q) * gamma_a_rs;
                    }
                }
            }
        }
    }
    for (int r = 0; r < ncmo_; ++r) {
        for (int s = 0; s < ncmo_; ++s) {
            double gamma_b_rs = gamma_b->get(r,s);
            if (std::fabs(gamma_b_rs) > zero){
                for(size_t p = 0; p < ncmo_; ++p){
                    for(size_t q = 0; q < ncmo_; ++q){
                        fock_matrix_a[p * ncmo_ + q] += aptei_ab(p,r,q,s) * gamma_b_rs;
                        fock_matrix_b[p * ncmo_ + q] += aptei_bb(p,r,q,s) * gamma_b_rs;
                    }
                }
            }
        }
    }
}

void ConventionalIntegrals::make_fock_matrix(bool* Ia, bool* Ib)
{
    for(size_t p = 0; p < ncmo_; ++p){
        for(size_t q = 0; q < ncmo_; ++q){
            // Builf Fock Diagonal alpha-alpha
            fock_matrix_a[p * ncmo_ + q] = oei_a(p,q);
            // Add the non-frozen alfa part, the forzen core part is already included in oei
            for (int k = 0; k < ncmo_; ++k) {
                if (Ia[k]) {
                    fock_matrix_a[p * ncmo_ + q] += aptei_aa(p,k,q,k);
                }
                if (Ib[k]) {
                    fock_matrix_a[p * ncmo_ + q] += aptei_ab(p,k,q,k);
                }
            }
            fock_matrix_b[p * ncmo_ + q] = oei_b(p,q);
            // Add the non-frozen alfa part, the forzen core part is already included in oei
            for (int k = 0; k < ncmo_; ++k) {
                if (Ib[k]) {
                    fock_matrix_b[p * ncmo_ + q] += aptei_bb(p,k,q,k);
                }
                if (Ia[k]) {
                    fock_matrix_b[p * ncmo_ + q] += aptei_ab(p,k,q,k);
                }
            }
        }
    }
}

void ConventionalIntegrals::make_fock_matrix(const boost::dynamic_bitset<>& Ia,const boost::dynamic_bitset<>& Ib)
{
    for(size_t p = 0; p < ncmo_; ++p){
        for(size_t q = p; q < ncmo_; ++q){
            // Builf Fock Diagonal alpha-alpha
            double fock_a_pq = oei_a(p,q);
            //            fock_matrix_a[p * ncmo_ + q] = oei_a(p,q);
            // Add the non-frozen alfa part, the forzen core part is already included in oei
            for (int k = 0; k < ncmo_; ++k) {
                if (Ia[k]) {
                    fock_a_pq += aptei_aa(p,k,q,k);
                }
                if (Ib[k]) {
                    fock_a_pq += aptei_ab(p,k,q,k);
                }
            }
            fock_matrix_a[p * ncmo_ + q] = fock_matrix_a[q * ncmo_ + p] = fock_a_pq;
            double fock_b_pq = oei_b(p,q);
            // Add the non-frozen alfa part, the forzen core part is already included in oei
            for (int k = 0; k < ncmo_; ++k) {
                if (Ib[k]) {
                    fock_b_pq += aptei_bb(p,k,q,k);
                }
                if (Ia[k]) {
                    fock_b_pq += aptei_ab(p,k,q,k);
                }
            }
            fock_matrix_b[p * ncmo_ + q] = fock_matrix_b[q * ncmo_ + p] = fock_b_pq;
        }
    }
}

void ConventionalIntegrals::make_fock_diagonal(bool* Ia, bool* Ib, std::pair<std::vector<double>, std::vector<double> > &fock_diagonals)
{
    std::vector<double>& fock_diagonal_alpha = fock_diagonals.first;
    std::vector<double>& fock_diagonal_beta = fock_diagonals.second;
    for(size_t p = 0; p < ncmo_; ++p){
        // Builf Fock Diagonal alpha-alpha
        fock_diagonal_alpha[p] =  oei_a(p,p);// roei(p,p);
        // Add the non-frozen alfa part, the forzen core part is already included in oei
        for (int k = 0; k < ncmo_; ++k) {
            if (Ia[k]) {
                //                fock_diagonal_alpha[p] += diag_ce_rtei(p,k); //rtei(p,p,k,k) - rtei(p,k,p,k);
                fock_diagonal_alpha[p] += diag_aptei_aa(p,k); //rtei(p,p,k,k) - rtei(p,k,p,k);
            }
            if (Ib[k]) {
                //                fock_diagonal_alpha[p] += diag_c_rtei(p,k); //rtei(p,p,k,k);
                fock_diagonal_alpha[p] += diag_aptei_ab(p,k); //rtei(p,p,k,k);
            }
        }
        fock_diagonal_beta[p] =  oei_b(p,p);
        // Add the non-frozen alfa part, the forzen core part is already included in oei
        for (int k = 0; k < ncmo_; ++k) {
            if (Ib[k]) {
                //                fock_diagonal_beta[p] += diag_ce_rtei(p,k); //rtei(p,p,k,k) - rtei(p,k,p,k);
                fock_diagonal_beta[p] += diag_aptei_bb(p,k); //rtei(p,p,k,k) - rtei(p,k,p,k);
            }
            if (Ia[k]) {
                //                fock_diagonal_beta[p] += diag_c_rtei(p,k); //rtei(p,p,k,k);
                fock_diagonal_beta[p] += diag_aptei_ab(p,k); //rtei(p,p,k,k);
            }
        }
    }
}

void ConventionalIntegrals::make_alpha_fock_diagonal(bool* Ia, bool* Ib,std::vector<double> &fock_diagonal)
{
    for(size_t p = 0; p < ncmo_; ++p){
        // Builf Fock Diagonal alpha-alpha
        fock_diagonal[p] = oei_a(p,p);
        // Add the non-frozen alfa part, the forzen core part is already included in oei
        for (int k = 0; k < ncmo_; ++k) {
            if (Ia[k]) {
                fock_diagonal[p] += diag_aptei_aa(p,k);  //diag_ce_rtei(p,k); //rtei(p,p,k,k) - rtei(p,k,p,k);
            }
            if (Ib[k]) {
                fock_diagonal[p] += diag_aptei_ab(p,k); // diag_c_rtei(p,k); //rtei(p,p,k,k);
            }
        }
    }
}

void ConventionalIntegrals::make_beta_fock_diagonal(bool* Ia, bool* Ib, std::vector<double> &fock_diagonals)
{
    for(size_t p = 0; p < ncmo_; ++p){
        fock_diagonals[p] = oei_b(p,p);
        // Add the non-frozen alfa part, the forzen core part is already included in oei
        for (int k = 0; k < ncmo_; ++k) {
            if (Ia[k]) {
                fock_diagonals[p] += diag_aptei_ab(p,k);  //diag_c_rtei(p,k); //rtei(p,p,k,k);
            }
            if (Ib[k]) {
                fock_diagonals[p] += diag_aptei_bb(p,k);  //diag_ce_rtei(p,k); //rtei(p,p,k,k) - rtei(p,k,p,k);
            }
        }
    }
}

void ConventionalIntegrals::freeze_core_orbitals()
{
    compute_frozen_core_energy();
    compute_frozen_one_body_operator();
    if (resort_frozen_core_ == RemoveFrozenMOs){
        resort_integrals_after_freezing();
    }
}

void ConventionalIntegrals::compute_frozen_core_energy()
{
    frozen_core_energy_ = 0.0;
    double core_print = 0.0;

    for (int hi = 0, p = 0; hi < nirrep_; ++hi){
        for (int i = 0; i < frzcpi_[hi]; ++i){
            frozen_core_energy_ += oei_a(p + i,p + i) + oei_b(p + i,p + i);
            for (int hj = 0, q = 0; hj < nirrep_; ++hj){
                for (int j = 0; j < frzcpi_[hj]; ++j){
                    frozen_core_energy_ += 0.5 * diag_aptei_aa(p + i,q + j) + 0.5 * diag_aptei_bb(p + i,q + j) + diag_aptei_ab(p + i,q + j);
                }
                q += nmopi_[hj]; // orbital offset for the irrep hj
            }
        }
        p += nmopi_[hi]; // orbital offset for the irrep hi
    }
    outfile->Printf("\n  Frozen-core energy        %20.12f a.u.",frozen_core_energy_);
}

void ConventionalIntegrals::compute_frozen_one_body_operator()
{
    int nthread = 1;
    size_t f = 0;
    for (int hi = 0; hi < nirrep_; ++hi){
        for (int i = 0; i < frzcpi_[hi]; ++i){
            size_t r = f + i;
            outfile->Printf("\n  Freezing MO %zu",r);
            #pragma omp parallel for num_threads(num_threads_)\
            schedule(dynamic) 
            for(size_t p = 0; p < nmo_; ++p){
                for(size_t q = 0; q < nmo_; ++q){
                    one_electron_integrals_a[p * nmo_ + q] += aptei_aa(r,p,r,q) + aptei_ab(r,p,r,q);
                    one_electron_integrals_b[p * nmo_ + q] += aptei_bb(r,p,r,q) + aptei_ab(r,p,r,q);
                }
            }
        }
        f += nmopi_[hi];
    }
}

DFIntegrals::~DFIntegrals()
{
    deallocate();
}

void DFIntegrals::allocate()
{
    // Allocate the memory required to store the one-electron integrals
    // Allocate the memory required to store the two-electron integrals
    diagonal_aphys_tei_aa = new double[nmo_ * nmo_];
    diagonal_aphys_tei_ab = new double[nmo_ * nmo_];
    diagonal_aphys_tei_bb = new double[nmo_ * nmo_];

    //qt_pitzer_ = new int[nmo_];
}

double DFIntegrals::aptei_aa(size_t p, size_t q, size_t r, size_t s)
{
    double vpqrsalphaC = 0.0;
    double vpqrsalphaE = 0.0;
    vpqrsalphaC = C_DDOT(nthree_,
            &(ThreeIntegral_->pointer()[p*aptei_idx_ + r][0]),1,
            &(ThreeIntegral_->pointer()[q*aptei_idx_ + s][0]),1);
     vpqrsalphaE = C_DDOT(nthree_,
            &(ThreeIntegral_->pointer()[p*aptei_idx_ + s][0]),1,
            &(ThreeIntegral_->pointer()[q*aptei_idx_ + r][0]),1);

    return (vpqrsalphaC - vpqrsalphaE);

}

double DFIntegrals::aptei_ab(size_t p, size_t q, size_t r, size_t s)
{
    double vpqrsalphaC = 0.0;
    vpqrsalphaC = C_DDOT(nthree_,
            &(ThreeIntegral_->pointer()[p*aptei_idx_ + r][0]),1,
            &(ThreeIntegral_->pointer()[q*aptei_idx_ + s][0]),1);

    return (vpqrsalphaC);

}

double DFIntegrals::aptei_bb(size_t p, size_t q, size_t r, size_t s)
{
        double vpqrsalphaC = 0.0;
        double vpqrsalphaE = 0.0;
        vpqrsalphaC = C_DDOT(nthree_,
                &(ThreeIntegral_->pointer()[p*aptei_idx_ + r][0]),1,
                &(ThreeIntegral_->pointer()[q*aptei_idx_ + s][0]),1);
         vpqrsalphaE = C_DDOT(nthree_,
                &(ThreeIntegral_->pointer()[p*aptei_idx_ + s][0]),1,
                &(ThreeIntegral_->pointer()[q*aptei_idx_ + r][0]),1);

        return (vpqrsalphaC - vpqrsalphaE);

}

ambit::Tensor DFIntegrals::aptei_aa_block(const std::vector<size_t>& p, const std::vector<size_t>& q, const std::vector<size_t>& r,
    const std::vector<size_t> & s)
{
    ambit::Tensor ReturnTensor = ambit::Tensor::build(tensor_type_,"Return",{p.size(),q.size(), r.size(), s.size()});
    ReturnTensor.iterate([&](const std::vector<size_t>& i,double& value){
        value = aptei_aa(p[i[0]], q[i[1]], r[i[2]], s[i[3]]);
    });
    return ReturnTensor;
}

ambit::Tensor DFIntegrals::aptei_ab_block(const std::vector<size_t>& p, const std::vector<size_t>& q, const std::vector<size_t>& r,
    const std::vector<size_t> & s)
{
    ambit::Tensor ReturnTensor = ambit::Tensor::build(tensor_type_,"Return",{p.size(),q.size(), r.size(), s.size()});
    ReturnTensor.iterate([&](const std::vector<size_t>& i,double& value){
        value = aptei_ab(p[i[0]], q[i[1]], r[i[2]], s[i[3]]);
    });
    return ReturnTensor;
}

ambit::Tensor DFIntegrals::aptei_bb_block(const std::vector<size_t>& p, const std::vector<size_t>& q, const std::vector<size_t>& r,
    const std::vector<size_t> & s)
{
    ambit::Tensor ReturnTensor = ambit::Tensor::build(tensor_type_,"Return",{p.size(),q.size(), r.size(), s.size()});
    ReturnTensor.iterate([&](const std::vector<size_t>& i,double& value){
        value = aptei_bb(p[i[0]], q[i[1]], r[i[2]], s[i[3]]);
    });
    return ReturnTensor;
}
ambit::Tensor DFIntegrals::get_three_integral_block(const std::vector<size_t> &A, const std::vector<size_t> &p, const std::vector<size_t> &q)
{
    ambit::Tensor ReturnTensor = ambit::Tensor::build(tensor_type_,"Return",{A.size(), p.size(), q.size()});
    ReturnTensor.iterate([&](const std::vector<size_t>& i,double& value){
        value = get_three_integral(A[i[0]], p[i[1]], q[i[2]]);
    });
    return ReturnTensor;
}

void DFIntegrals::set_tei(size_t p, size_t q, size_t r,size_t s,double value,bool alpha1,bool alpha2)
{
    outfile->Printf("\n If you are using this, you are ruining the advantages of DF/CD");
    throw PSIEXCEPTION("Don't use DF/CD if you use set_tei");
}

void DFIntegrals::gather_integrals()
{
    boost::shared_ptr<Wavefunction> wfn = Process::environment.wavefunction();

    outfile->Printf("\n Computing Density fitted integrals \n");

    boost::shared_ptr<BasisSet> primary = wfn->basisset();
    boost::shared_ptr<BasisSet> auxiliary = BasisSet::pyconstruct_orbital(primary->molecule(), "DF_BASIS_MP2",options_.get_str("DF_BASIS_MP2"));

    size_t nprim = primary->nbf();
    size_t naux  = auxiliary->nbf();
    nthree_ = naux;
    outfile->Printf("\n Number of auxiliary basis functions:  %u", naux);
    outfile->Printf("\n Need %8.6f GB to store DF integrals\n", (nprim * nprim * naux * sizeof(double)/1073741824.0));

    Dimension nsopi_ = wfn->nsopi();
    SharedMatrix aotoso = wfn->aotoso();
    SharedMatrix Ca = wfn->Ca();
    SharedMatrix Ca_ao(new Matrix("Ca_ao",nso_,nmopi_.sum()));

    // Transform from the SO to the AO basis
    for (size_t h = 0, index = 0; h < nirrep_; ++h){
        for (size_t i = 0; i < nmopi_[h]; ++i){
            size_t nao = nso_;
            size_t nso = nsopi_[h];

            if (!nso) continue;

            C_DGEMV('N',nao,nso,1.0,aotoso->pointer(h)[0],nso,&Ca->pointer(h)[0][i],nmopi_[h],0.0,&Ca_ao->pointer()[0][index],nmopi_.sum());

            index += 1;
        }

    }


    //B_{pq}^Q -> MO without frozen core

    //Constructs the DF function
    //I used this version of build as this doesn't build all the apces and assume a RHF/UHF reference
    boost::shared_ptr<DFERI> df = DFERI::build(primary,auxiliary,options_);

    //Pushes a C matrix that is ordered in pitzer ordering
    //into the C_matrix object
//    df->set_C(C_ord);
    df->set_C(Ca_ao);
    //set_C clears all the orbital spaces, so this creates the space
    //This space creates the total nmo_.
    //This assumes that everything is correlated.
    df->add_space("ALL", 0, nmo_);
    //Does not add the pair_space, but says which one is should use
    df->add_pair_space("B", "ALL", "ALL");
    df->set_memory(Process::environment.get_memory()/8L);

    //Finally computes the df integrals
    //Does the timings also
    Timer timer;
    std::string str= "Computing DF Integrals";
    outfile->Printf("\n    %-36s ...", str.c_str());
    df->compute();
    outfile->Printf("...Done. Timing %15.6f s", timer.get());

    boost::shared_ptr<psi::Tensor> B = df->ints()["B"];
    df.reset();

    FILE* Bf = B->file_pointer();
    //SharedMatrix Bpq(new Matrix("Bpq", nmo_, nmo_ * naux));
    SharedMatrix Bpq(new Matrix("Bpq", nmo_ * nmo_, naux));

    //Reads the DF integrals into Bpq.  Stores them as nmo by (nmo*naux)

    std::string str_seek= "Seeking DF Integrals";
    outfile->Printf("\n    %-36s ...", str_seek.c_str());
    fseek(Bf,0L, SEEK_SET);
    outfile->Printf("...Done. Timing %15.6f s", timer.get());

    std::string str_read = "Reading DF Integrals";
    outfile->Printf("\n   %-36s . . .", str_read.c_str());
    fread(&(Bpq->pointer()[0][0]), sizeof(double),naux*(nmo_)*(nmo_), Bf);
    outfile->Printf("...Done. Timing %15.6f s", timer.get());

    //This has a different dimension than two_electron_integrals in the integral code that francesco wrote.
    //This is because francesco reads only the nonzero integrals
    //I store all of them into this array.

    // Store the integrals in the form of nmo*nmo by B
    //Makes a gemm call very easy
    //std::string re_sort = "Resorting DF Integrals";
    //outfile->Printf("\n   %-36s ...",re_sort.c_str());
    //for (size_t p = 0; p < nmo_; ++p){
    //    for (size_t q = 0; q < nmo_; ++q){
    //        // <pq||rs> = <pq|rs> - <pq|sr> = (pr|qs) - (ps|qr)
    //        for(size_t B = 0; B < naux; B++){
    //            size_t qB = q * naux + B;
    //            tBpq->set(B,p*nmo_ + q, Bpq->get(p,qB));
    //        }
    //     }
    //}
    outfile->Printf("...Done.  Timing %15.6f s", timer.get());

    ThreeIntegral_ = Bpq;
    //outfile->Printf("\n %8.8f integral", aptei_ab(10,8,5,2));

}

void DFIntegrals::make_diagonal_integrals()
{
    for(size_t p = 0; p < nmo_; ++p){
        for(size_t q = 0; q < nmo_; ++q){
            diagonal_aphys_tei_aa[p * nmo_ + q] = aptei_aa(p,q,p,q);
            diagonal_aphys_tei_ab[p * nmo_ + q] = aptei_ab(p,q,p,q);
            diagonal_aphys_tei_bb[p * nmo_ + q] = aptei_bb(p,q,p,q);
        }
    }
}

DFIntegrals::DFIntegrals(psi::Options &options, IntegralSpinRestriction restricted, IntegralFrozenCore resort_frozen_core)
    : ExplorerIntegrals(options, restricted, resort_frozen_core){
    integral_type_ = DF;

    outfile->Printf("\n DFIntegrals overall time");
    Timer DFInt;
    allocate();
    gather_integrals();
    make_diagonal_integrals();
    if (ncmo_ < nmo_){
        freeze_core_orbitals();
        // Set the new value of the number of orbitals to be used in indexing routines
        aptei_idx_ = ncmo_;
    }
    outfile->Printf("\n DFIntegrals take %15.8f s", DFInt.get());
}

void DFIntegrals::update_integrals(bool freeze_core)
{
    make_diagonal_integrals();
    if (freeze_core){
        if (ncmo_ < nmo_){
            freeze_core_orbitals();
            aptei_idx_ = ncmo_;
        }
    }
}

void DFIntegrals::retransform_integrals()
{
    aptei_idx_ = nmo_;
    transform_one_electron_integrals();
    //TODO:  Remove this function from retransform
    //For DF, reread integrals and then transfrom to new basis
    gather_integrals();
    update_integrals();
}

void DFIntegrals::deallocate()
{

    // Deallocate the memory required to store the one-electron integrals
    // Allocate the memory required to store the two-electron integrals

    delete[] diagonal_aphys_tei_aa;
    delete[] diagonal_aphys_tei_ab;
    delete[] diagonal_aphys_tei_bb;
    //delete[] qt_pitzer_;
}
void DFIntegrals::make_fock_matrix(SharedMatrix gamma_aM,SharedMatrix gamma_bM)
{
    TensorType tensor_type = kCore;
    ambit::Tensor ThreeIntegralTensor = ambit::Tensor::build(tensor_type,"ThreeIndex",{nthree_,ncmo_, ncmo_ });
    ambit::Tensor gamma_a = ambit::Tensor::build(tensor_type, "Gamma_a",{ncmo_, ncmo_});
    ambit::Tensor gamma_b = ambit::Tensor::build(tensor_type, "Gamma_b",{ncmo_, ncmo_});
    ambit::Tensor fock_a = ambit::Tensor::build(tensor_type, "Fock_a",{ncmo_, ncmo_});
    ambit::Tensor fock_b = ambit::Tensor::build(tensor_type, "Fock_b",{ncmo_, ncmo_});

    //ThreeIntegralTensor.iterate([&](const std::vector<size_t>& i,double& value){
    //    value = ThreeIntegral_->get(i[0],i[1]*aptei_idx_ + i[2]);
    //});
    std::vector<size_t> vQ(nthree_);
    std::iota(vQ.begin(), vQ.end(), 0);
    std::vector<size_t> vP(ncmo_);
    std::iota(vP.begin(), vP.end(), 0);


    ThreeIntegralTensor = get_three_integral_block(vQ, vP, vP);

    gamma_a.iterate([&](const std::vector<size_t>& i,double& value){
        value = gamma_aM->get(i[0],i[1]);
    });
    gamma_b.iterate([&](const std::vector<size_t>& i,double& value){
        value = gamma_bM->get(i[0],i[1]);
    });

    fock_a.iterate([&](const std::vector<size_t>& i,double& value){
        value = one_electron_integrals_a[i[0] * aptei_idx_ + i[1]];
    });

    fock_b.iterate([&](const std::vector<size_t>& i,double& value){
        value = one_electron_integrals_b[i[0] * aptei_idx_ + i[1]];
    });

    ///Changing the Q_pr * Q_qs  to Q_rp * Q_sq for convience for reading

    //ambit::Tensor test = ambit::Tensor::build(tensor_type, "Fock_b",{nthree_});
    //test("Q") = ThreeIntegralTensor("Q,r,s") * gamma_a("r,s");
    //fock_a("p,q") += ThreeIntegralTensor("Q,p,q")*test("Q");
    fock_a("p,q") +=  ThreeIntegralTensor("Q,p,q") * ThreeIntegralTensor("Q,r,s") * gamma_a("r,s");
    fock_a("p,q") -=  ThreeIntegralTensor("Q,r,p") * ThreeIntegralTensor("Q,s,q") * gamma_a("r,s");
    fock_a("p,q") +=  ThreeIntegralTensor("Q,p,q") * ThreeIntegralTensor("Q,r,s") * gamma_b("r,s");

    fock_b("p,q") +=  ThreeIntegralTensor("Q,p,q") * ThreeIntegralTensor("Q,r,s") * gamma_b("r,s");
    fock_b("p,q") -=  ThreeIntegralTensor("Q,r,p") * ThreeIntegralTensor("Q,s,q") * gamma_b("r,s");
    fock_b("p,q") +=  ThreeIntegralTensor("Q,p,q") * ThreeIntegralTensor("Q,r,s") * gamma_a("r,s");



    fock_a.iterate([&](const std::vector<size_t>& i,double& value){
        fock_matrix_a[i[0] * aptei_idx_ + i[1]] = value;
    });
    fock_b.iterate([&](const std::vector<size_t>& i,double& value){
        fock_matrix_b[i[0] * aptei_idx_ + i[1]] = value;
    });

}

void DFIntegrals::make_fock_matrix(bool* Ia, bool* Ib)
{
    for(size_t p = 0; p < ncmo_; ++p){
        for(size_t q = 0; q < ncmo_; ++q){
            // Builf Fock Diagonal alpha-alpha
            fock_matrix_a[p * ncmo_ + q] = oei_a(p,q);
            // Add the non-frozen alfa part, the forzen core part is already included in oei
            for (int k = 0; k < ncmo_; ++k) {
                if (Ia[k]) {
                    fock_matrix_a[p * ncmo_ + q] += aptei_aa(p,k,q,k);
                }
                if (Ib[k]) {
                    fock_matrix_a[p * ncmo_ + q] += aptei_ab(p,k,q,k);
                }
            }
            fock_matrix_b[p * ncmo_ + q] = oei_b(p,q);
            // Add the non-frozen alfa part, the forzen core part is already included in oei
            for (int k = 0; k < ncmo_; ++k) {
                if (Ib[k]) {
                    fock_matrix_b[p * ncmo_ + q] += aptei_bb(p,k,q,k);
                }
                if (Ia[k]) {
                    fock_matrix_b[p * ncmo_ + q] += aptei_ab(p,k,q,k);
                }
            }
        }
    }
}

void DFIntegrals::make_fock_matrix(const boost::dynamic_bitset<>& Ia,const boost::dynamic_bitset<>& Ib)
{
    for(size_t p = 0; p < ncmo_; ++p){
        for(size_t q = p; q < ncmo_; ++q){
            // Builf Fock Diagonal alpha-alpha
            double fock_a_pq = oei_a(p,q);
            //            fock_matrix_a[p * ncmo_ + q] = oei_a(p,q);
            // Add the non-frozen alfa part, the forzen core part is already included in oei
            for (int k = 0; k < ncmo_; ++k) {
                if (Ia[k]) {
                    fock_a_pq += aptei_aa(p,k,q,k);
                }
                if (Ib[k]) {
                    fock_a_pq += aptei_ab(p,k,q,k);
                }
            }
            fock_matrix_a[p * ncmo_ + q] = fock_matrix_a[q * ncmo_ + p] = fock_a_pq;
            double fock_b_pq = oei_b(p,q);
            // Add the non-frozen alfa part, the forzen core part is already included in oei
            for (int k = 0; k < ncmo_; ++k) {
                if (Ib[k]) {
                    fock_b_pq += aptei_bb(p,k,q,k);
                }
                if (Ia[k]) {
                    fock_b_pq += aptei_ab(p,k,q,k);
                }
            }
            fock_matrix_b[p * ncmo_ + q] = fock_matrix_b[q * ncmo_ + p] = fock_b_pq;
        }
    }
}

void DFIntegrals::make_fock_diagonal(bool* Ia, bool* Ib, std::pair<std::vector<double>, std::vector<double> > &fock_diagonals)
{
    std::vector<double>& fock_diagonal_alpha = fock_diagonals.first;
    std::vector<double>& fock_diagonal_beta = fock_diagonals.second;
    for(size_t p = 0; p < ncmo_; ++p){
        // Builf Fock Diagonal alpha-alpha
        fock_diagonal_alpha[p] =  oei_a(p,p);// roei(p,p);
        // Add the non-frozen alfa part, the forzen core part is already included in oei
        for (int k = 0; k < ncmo_; ++k) {
            if (Ia[k]) {
                //                fock_diagonal_alpha[p] += diag_ce_rtei(p,k); //rtei(p,p,k,k) - rtei(p,k,p,k);
                fock_diagonal_alpha[p] += diag_aptei_aa(p,k); //rtei(p,p,k,k) - rtei(p,k,p,k);
            }
            if (Ib[k]) {
                //                fock_diagonal_alpha[p] += diag_c_rtei(p,k); //rtei(p,p,k,k);
                fock_diagonal_alpha[p] += diag_aptei_ab(p,k); //rtei(p,p,k,k);
            }
        }
        fock_diagonal_beta[p] =  oei_b(p,p);
        // Add the non-frozen alfa part, the forzen core part is already included in oei
        for (int k = 0; k < ncmo_; ++k) {
            if (Ib[k]) {
                //                fock_diagonal_beta[p] += diag_ce_rtei(p,k); //rtei(p,p,k,k) - rtei(p,k,p,k);
                fock_diagonal_beta[p] += diag_aptei_bb(p,k); //rtei(p,p,k,k) - rtei(p,k,p,k);
            }
            if (Ia[k]) {
                //                fock_diagonal_beta[p] += diag_c_rtei(p,k); //rtei(p,p,k,k);
                fock_diagonal_beta[p] += diag_aptei_ab(p,k); //rtei(p,p,k,k);
            }
        }
    }
}

void DFIntegrals::make_alpha_fock_diagonal(bool* Ia, bool* Ib,std::vector<double> &fock_diagonal)
{
    for(size_t p = 0; p < ncmo_; ++p){
        // Builf Fock Diagonal alpha-alpha
        fock_diagonal[p] = oei_a(p,p);
        // Add the non-frozen alfa part, the forzen core part is already included in oei
        for (int k = 0; k < ncmo_; ++k) {
            if (Ia[k]) {
                fock_diagonal[p] += diag_aptei_aa(p,k);  //diag_ce_rtei(p,k); //rtei(p,p,k,k) - rtei(p,k,p,k);
            }
            if (Ib[k]) {
                fock_diagonal[p] += diag_aptei_ab(p,k); // diag_c_rtei(p,k); //rtei(p,p,k,k);
            }
        }
    }
}

void DFIntegrals::make_beta_fock_diagonal(bool* Ia, bool* Ib, std::vector<double> &fock_diagonals)
{
    for(size_t p = 0; p < ncmo_; ++p){
        fock_diagonals[p] = oei_b(p,p);
        // Add the non-frozen alfa part, the forzen core part is already included in oei
        for (int k = 0; k < ncmo_; ++k) {
            if (Ia[k]) {
                fock_diagonals[p] += diag_aptei_ab(p,k);  //diag_c_rtei(p,k); //rtei(p,p,k,k);
            }
            if (Ib[k]) {
                fock_diagonals[p] += diag_aptei_bb(p,k);  //diag_ce_rtei(p,k); //rtei(p,p,k,k) - rtei(p,k,p,k);
            }
        }
    }
}

void DFIntegrals::resort_three(SharedMatrix& threeint,std::vector<size_t>& map)
{
    //Create a temperature threeint matrix
    SharedMatrix temp_threeint(threeint->clone());
    temp_threeint->zero();

    // Borrwed from resort_four.
    // Since L is not sorted, only need to sort the columns
    // Surprisingly, this was pretty easy.
    for (size_t L = 0; L < nthree_; ++L){
        for (size_t q = 0; q < ncmo_; ++q){
            for (size_t r = 0; r < ncmo_; ++r){
                size_t Lpq_cmo  = q * ncmo_ + r;
                size_t Lpq_mo  = map[q] * nmo_ + map[r];
                temp_threeint->set(Lpq_cmo, L , threeint->get(Lpq_mo, L));

            }
        }
    }

    //This copies the resorted integrals and the data is changed to the sorted
    //matrix
    outfile->Printf("\n Done with resorting");
    threeint->copy(temp_threeint);
}

void DFIntegrals::freeze_core_orbitals()
{
    Timer freezeOrbs;
    compute_frozen_core_energy();
    compute_frozen_one_body_operator();
    if (resort_frozen_core_ == RemoveFrozenMOs){
        resort_integrals_after_freezing();
    }
    outfile->Printf("\n Frozen Orbitals takes %8.8f s", freezeOrbs.get());
}

void DFIntegrals::compute_frozen_core_energy()
{
    Timer FrozenEnergy;
    frozen_core_energy_ = 0.0;

    for (int hi = 0, p = 0; hi < nirrep_; ++hi){
        for (int i = 0; i < frzcpi_[hi]; ++i){
            frozen_core_energy_ += oei_a(p + i,p + i) + oei_b(p + i,p + i);

            for (int hj = 0, q = 0; hj < nirrep_; ++hj){
                for (int j = 0; j < frzcpi_[hj]; ++j){
                    frozen_core_energy_ += 0.5 * diag_aptei_aa(p + i,q + j) + 0.5 * diag_aptei_bb(p + i,q + j) + diag_aptei_ab(p + i,q + j);
                }
                q += nmopi_[hj]; // orbital offset for the irrep hj
            }
        }
        p += nmopi_[hi]; // orbital offset for the irrep hi
    }
    outfile->Printf("\n  Frozen-core energy        %20.12f a.u.",frozen_core_energy_);
    outfile->Printf("\n\n Frozen_Core_Energy takes   %8.8f s", FrozenEnergy.get());
}

void DFIntegrals::compute_frozen_one_body_operator()
{
    Timer FrozenOneBody;
    boost::shared_ptr<BlockedTensorFactory>BTF(new BlockedTensorFactory(options_));
    ambit::BlockedTensor::reset_mo_spaces();

    size_t f = 0; // The Offset for irrep
    size_t r = 0; // The MO number for frozen core
    size_t g = 0; //the Offset for irrep
    std::vector<size_t> frozen_vec;
    std::vector<size_t> corrleated_vec;

    for (size_t hi = 0; hi < nirrep_; ++hi){
        for (size_t i = 0; i < frzcpi_[hi]; ++i){
            r = f + i;
            frozen_vec.push_back(r);
        }
        f += nmopi_[hi];
        for (size_t p = frzcpi_[hi]; p < nmopi_[hi]; p++)
        {
            size_t mo = p + g;
            corrleated_vec.push_back(mo);
        }
        g += nmopi_[hi];
    }
    //Get the size of frozen MO
    size_t frozen_size = frozen_vec.size();

    //Form a map that says mo_to_rel[ABS_MO] =relative in frozen array
    std::map<size_t, size_t>  mo_to_rel;
    std::vector<size_t> motofrozen(frozen_size);
    std::iota(motofrozen.begin(), motofrozen.end(), 0);

    int i = 0;
    for (auto frozen : frozen_vec)
    {
        mo_to_rel[frozen] = motofrozen[i];
        i++;
    }

    BTF->add_mo_space("f","rs", frozen_vec, NoSpin);
    BTF->add_mo_space("k", "mn", corrleated_vec, NoSpin);
    BTF->add_composite_mo_space("a", "pq", {"f", "k"});

    std::vector<size_t> nauxpi(nthree_);
    std::iota(nauxpi.begin(), nauxpi.end(),0);

    BTF->add_mo_space("d","g",nauxpi,NoSpin);

    //Kevin is lazy.  Going to use ambit to perform this contraction
    ambit::BlockedTensor ThreeIntegral = BTF->build(kCore,"ThreeInt",{"daa"});
    ambit::BlockedTensor FullFrozenV   = BTF->build(kCore, "FullFrozenV", {"ffaa"});
    ambit::BlockedTensor FullFrozenVAB   = BTF->build(kCore, "FullFrozenV", {"ffaa"});

    ThreeIntegral.iterate([&](const std::vector<size_t>& i,const std::vector<SpinType>& spin,double& value){
        value = ThreeIntegral_->get(i[1] * nmo_ + i[2], i[0]);
    });
    boost::shared_ptr<Matrix> FrozenVMatrix(new Matrix("FrozenV", frozen_size * frozen_size, nmo_ *  nmo_));
    boost::shared_ptr<Matrix> FrozenVMatrixAB(new Matrix("FrozenVAB", frozen_size * frozen_size, nmo_ * nmo_));

    FullFrozenV["rspq"] = ThreeIntegral["grs"]*ThreeIntegral["gpq"];
    FullFrozenV["rspq"] -=ThreeIntegral["grq"]*ThreeIntegral["gps"];
    FullFrozenVAB["rspq"] = ThreeIntegral["grs"]*ThreeIntegral["gpq"];
<<<<<<< HEAD
    Test["rpq"] =ThreeIntegral["grq"]*ThreeIntegral["gpr"];
=======
>>>>>>> 62b1529c


    FullFrozenV.citerate([&](const std::vector<size_t>& i,const std::vector<SpinType>& spin,const double& value){
        FrozenVMatrix->set(mo_to_rel[i[0]] * frozen_size + mo_to_rel[i[1]], i[2] * nmo_ + i[3], value);
    });
    FullFrozenVAB.citerate([&](const std::vector<size_t>& i,const std::vector<SpinType>& spin,const double& value){
    FrozenVMatrixAB->set(mo_to_rel[i[0]] * frozen_size + mo_to_rel[i[1]], i[2] * nmo_ + i[3], value);
    });

    f = 0;

    for (size_t hi = 0; hi < nirrep_; ++hi){
        for (size_t i = 0; i < frzcpi_[hi]; ++i){
            size_t r = f + i;
            outfile->Printf("\n  Freezing MO %lu ", r);
            #pragma omp parallel for num_threads(num_threads_) \
            schedule(dynamic)
            for(size_t p = 0; p < nmo_; ++p){
                for(size_t q = 0; q < nmo_; ++q){
                    one_electron_integrals_a[p * nmo_ + q] += FrozenVMatrix->get(mo_to_rel[r] * frozen_size + mo_to_rel[r], p * nmo_ + q)
                            + FrozenVMatrixAB->get(mo_to_rel[r] * frozen_size + mo_to_rel[r], p * nmo_ + q); 
                    one_electron_integrals_b[p * nmo_ + q] += FrozenVMatrix->get(mo_to_rel[r] * frozen_size +mo_to_rel[r], p * nmo_ + q)
                            + FrozenVMatrixAB->get(mo_to_rel[r] * frozen_size + mo_to_rel[r], p * nmo_ + q); 
                }
            }
        }
        f += nmopi_[hi];
    }

    ambit::BlockedTensor::reset_mo_spaces();
    outfile->Printf("\n\n FrozenOneBody Operator takes  %8.8f s", FrozenOneBody.get());

}

void DFIntegrals::resort_integrals_after_freezing()
{
    Timer resort_integrals;
    outfile->Printf("\n  Resorting integrals after freezing core.");

    // Create an array that maps the CMOs to the MOs (cmo2mo).
    std::vector<size_t> cmo2mo;
    for (int h = 0, q = 0; h < nirrep_; ++h){
        q += frzcpi_[h]; // skip the frozen core
        for (int r = 0; r < ncmopi_[h]; ++r){
            cmo2mo.push_back(q);
            q++;
        }
        q += frzvpi_[h]; // skip the frozen virtual
    }
    cmotomo_ = (cmo2mo); 

    // Resort the integrals
    resort_two(one_electron_integrals_a,cmo2mo);
    resort_two(one_electron_integrals_b,cmo2mo);
    resort_two(diagonal_aphys_tei_aa,cmo2mo);
    resort_two(diagonal_aphys_tei_ab,cmo2mo);
    resort_two(diagonal_aphys_tei_bb,cmo2mo);

    resort_three(ThreeIntegral_,cmo2mo);

    outfile->Printf("\n Resorting integrals takes   %8.8fs", resort_integrals.get());
}


CholeskyIntegrals::CholeskyIntegrals(psi::Options &options, IntegralSpinRestriction restricted, IntegralFrozenCore resort_frozen_core)
    : ExplorerIntegrals(options, restricted, resort_frozen_core){
    integral_type_ = Cholesky;
    outfile->Printf("\n Cholesky integrals time");
    Timer CholInt;
    allocate();
    gather_integrals();
    make_diagonal_integrals();
    if (ncmo_ < nmo_){
        freeze_core_orbitals();
        // Set the new value of the number of orbitals to be used in indexing routines
        aptei_idx_ = ncmo_;
    }
    outfile->Printf("\n CholeskyIntegrals take %8.8f", CholInt.get());
}

CholeskyIntegrals::~CholeskyIntegrals()
{
    deallocate();
}
void CholeskyIntegrals::make_diagonal_integrals()
{
    for(size_t p = 0; p < nmo_; ++p){
        for(size_t q = 0; q < nmo_; ++q){
            diagonal_aphys_tei_aa[p * nmo_ + q] = aptei_aa(p,q,p,q);
            diagonal_aphys_tei_ab[p * nmo_ + q] = aptei_ab(p,q,p,q);
            diagonal_aphys_tei_bb[p * nmo_ + q] = aptei_bb(p,q,p,q);
        }
    }
}

double CholeskyIntegrals::aptei_aa(size_t p, size_t q, size_t r, size_t s)
{
    double vpqrsalphaC = 0.0;
    double vpqrsalphaE = 0.0;
    vpqrsalphaC = C_DDOT(nthree_,
            &(ThreeIntegral_->pointer()[p*aptei_idx_ + r][0]),1,
            &(ThreeIntegral_->pointer()[q*aptei_idx_ + s][0]),1);
     vpqrsalphaE = C_DDOT(nthree_,
            &(ThreeIntegral_->pointer()[p*aptei_idx_ + s][0]),1,
            &(ThreeIntegral_->pointer()[q*aptei_idx_ + r][0]),1);

    return (vpqrsalphaC - vpqrsalphaE);

}

double CholeskyIntegrals::aptei_ab(size_t p, size_t q, size_t r, size_t s)
{
    double vpqrsalphaC = 0.0;
    vpqrsalphaC = C_DDOT(nthree_,
            &(ThreeIntegral_->pointer()[p*aptei_idx_ + r][0]),1 ,
            &(ThreeIntegral_->pointer()[q*aptei_idx_ + s][0]),1 );
    return (vpqrsalphaC);
}

double CholeskyIntegrals::aptei_bb(size_t p, size_t q, size_t r, size_t s)
{
    double vpqrsalphaC = 0.0, vpqrsalphaE = 0.0;
    vpqrsalphaC = C_DDOT(nthree_,
            &(ThreeIntegral_->pointer()[p*aptei_idx_ + r][0]),1,
            &(ThreeIntegral_->pointer()[q*aptei_idx_ + s][0]),1);
     vpqrsalphaE = C_DDOT(nthree_,
            &(ThreeIntegral_->pointer()[p*aptei_idx_ + s][0]),1,
            &(ThreeIntegral_->pointer()[q*aptei_idx_ + r][0]),1);
    //}

    return (vpqrsalphaC - vpqrsalphaE);
}
ambit::Tensor CholeskyIntegrals::aptei_aa_block(const std::vector<size_t>& p, const std::vector<size_t>& q, const std::vector<size_t>& r,
    const std::vector<size_t> & s)
{
    ambit::Tensor ReturnTensor = ambit::Tensor::build(tensor_type_,"Return",{p.size(),q.size(), r.size(), s.size()});
    ReturnTensor.iterate([&](const std::vector<size_t>& i,double& value){
        value = aptei_aa(p[i[0]], q[i[1]], r[i[2]], s[i[3]]);
    });
    return ReturnTensor;
}

ambit::Tensor CholeskyIntegrals::aptei_ab_block(const std::vector<size_t>& p, const std::vector<size_t>& q, const std::vector<size_t>& r,
    const std::vector<size_t> & s)
{
    ambit::Tensor ReturnTensor = ambit::Tensor::build(tensor_type_,"Return",{p.size(),q.size(), r.size(), s.size()});
    ReturnTensor.iterate([&](const std::vector<size_t>& i,double& value){
        value = aptei_ab(p[i[0]], q[i[1]], r[i[2]], s[i[3]]);
    });
    return ReturnTensor;
}

ambit::Tensor CholeskyIntegrals::aptei_bb_block(const std::vector<size_t>& p, const std::vector<size_t>& q, const std::vector<size_t>& r,
    const std::vector<size_t> & s)
{
    ambit::Tensor ReturnTensor = ambit::Tensor::build(tensor_type_,"Return",{p.size(),q.size(), r.size(), s.size()});
    ReturnTensor.iterate([&](const std::vector<size_t>& i,double& value){
        value = aptei_bb(p[i[0]], q[i[1]], r[i[2]], s[i[3]]);
    });
    return ReturnTensor;
}
ambit::Tensor CholeskyIntegrals::get_three_integral_block(const std::vector<size_t> &A, const std::vector<size_t> &p, const std::vector<size_t> &q)
{
    ambit::Tensor ReturnTensor = ambit::Tensor::build(tensor_type_,"Return",{A.size(), p.size(), q.size()});
    ReturnTensor.iterate([&](const std::vector<size_t>& i,double& value){
        value = get_three_integral(A[i[0]], p[i[1]], q[i[2]]);
    });
    return ReturnTensor;
}

void CholeskyIntegrals::gather_integrals()
{
    outfile->Printf("\n Computing the Cholesky Vectors \n");


    boost::shared_ptr<Wavefunction> wfn = Process::environment.wavefunction();
    boost::shared_ptr<BasisSet> primary = wfn->basisset();


    size_t nbf = primary->nbf();


    boost::shared_ptr<IntegralFactory> integral(new IntegralFactory(primary, primary, primary, primary));
    double tol_cd = options_.get_double("CHOLESKY_TOLERANCE");

    //This is creates the cholesky decomposed AO integrals
    Timer timer;
    std::string str= "Computing CD Integrals";
    outfile->Printf("\n    %-36s ...", str.c_str());
    boost::shared_ptr<CholeskyERI> Ch (new CholeskyERI(boost::shared_ptr<TwoBodyAOInt>(integral->eri()),0.0 ,tol_cd, Process::environment.get_memory()));
    //Computes the cholesky integrals
    Ch->choleskify();
    outfile->Printf("...Done. Timing %15.6f s", timer.get());

    //The number of vectors required to do cholesky factorization
    size_t nL = Ch->Q();
    nthree_ = nL;
    outfile->Printf("\n Need %8.6f GB to store cd integrals in core\n",nL * nbf * nbf * sizeof(double) / 1073741824.0 );
    int_mem_ = (nL * nbf * nbf * sizeof(double) / 1073741824.0);

    TensorType tensor_type = kCore;

    outfile->Printf("\n Number of cholesky vectors %d to satisfy %20.12f tolerance\n", nL,tol_cd);
    SharedMatrix Lao = Ch->L();
    SharedMatrix L(new Matrix("Lmo", nL, (nmo_)*(nmo_)));
    SharedMatrix Ca_ao(new Matrix("Ca_ao",nso_,nmopi_.sum()));
    SharedMatrix Ca = wfn->Ca();
    SharedMatrix aotoso = wfn->aotoso();

    // Transform from the SO to the AO basis
    Dimension nsopi_ = wfn->nsopi();
    for (int h = 0, index = 0; h < nirrep_; ++h){
        for (int i = 0; i < nmopi_[h]; ++i){
            int nao = nso_;
            int nso = nsopi_[h];

            if (!nso) continue;

            C_DGEMV('N',nao,nso,1.0,aotoso->pointer(h)[0],nso,&Ca->pointer(h)[0][i],nmopi_[h],0.0,&Ca_ao->pointer()[0][index],nmopi_.sum());

            index += 1;
        }

    }

    ambit::Tensor ThreeIntegral_ao = ambit::Tensor::build(tensor_type,"ThreeIndex",{nthree_,nmo_, nmo_ });
    ambit::Tensor Cpq_tensor = ambit::Tensor::build(tensor_type,"C_sorted",{nbf,nmo_});
    ambit::Tensor ThreeIntegral = ambit::Tensor::build(tensor_type,"ThreeIndex",{nthree_,nmo_, nmo_ });

    Cpq_tensor.iterate([&](const std::vector<size_t>& i,double& value){
        value = Ca_ao->get(i[0],i[1]);
    });
    ThreeIntegral_ao.iterate([&](const std::vector<size_t>& i,double& value){
        value = Lao->get(i[0],i[1]*nbf + i[2]);
    });
    SharedMatrix ThreeInt(new Matrix("Lmo", (nmo_)*(nmo_), nL));
    ThreeIntegral_ =ThreeInt;


    ThreeIntegral("L,p,q") = ThreeIntegral_ao("L,m,n")*Cpq_tensor("m,p")*Cpq_tensor("n,q");

    ThreeIntegral.iterate([&](const std::vector<size_t>& i,double& value){
        ThreeIntegral_->set(i[1]*nmo_ + i[2],i[0],value);
    });
}

void CholeskyIntegrals::allocate()
{
    // Allocate the memory required to store the one-electron integrals

    // Allocate the memory required to store the two-electron integrals
    diagonal_aphys_tei_aa = new double[nmo_ * nmo_];
    diagonal_aphys_tei_ab = new double[nmo_ * nmo_];
    diagonal_aphys_tei_bb = new double[nmo_ * nmo_];

}

void CholeskyIntegrals::update_integrals(bool freeze_core)
{
    make_diagonal_integrals();
    if (freeze_core){
        if (ncmo_ < nmo_){
            freeze_core_orbitals();
            aptei_idx_ = ncmo_;
        }
    }
}

void CholeskyIntegrals::retransform_integrals()
{
    aptei_idx_ = nmo_;
    transform_one_electron_integrals();
    gather_integrals();
    update_integrals();
}

void CholeskyIntegrals::deallocate()
{

    // Deallocate the memory required to store the one-electron integrals

    delete[] diagonal_aphys_tei_aa;
    delete[] diagonal_aphys_tei_ab;
    delete[] diagonal_aphys_tei_bb;

    //delete[] qt_pitzer_;
}

void CholeskyIntegrals::make_fock_matrix(SharedMatrix gamma_aM,SharedMatrix gamma_bM)
{
    TensorType tensor_type = kCore;
    ambit::Tensor ThreeIntegralTensor = ambit::Tensor::build(tensor_type,"ThreeIndex",{nthree_,ncmo_, ncmo_ });
    ambit::Tensor gamma_a = ambit::Tensor::build(tensor_type, "Gamma_a",{ncmo_, ncmo_});
    ambit::Tensor gamma_b = ambit::Tensor::build(tensor_type, "Gamma_b",{ncmo_, ncmo_});
    ambit::Tensor fock_a = ambit::Tensor::build(tensor_type, "Fock_a",{ncmo_, ncmo_});
    ambit::Tensor fock_b = ambit::Tensor::build(tensor_type, "Fock_b",{ncmo_, ncmo_});

    ThreeIntegralTensor.iterate([&](const std::vector<size_t>& i,double& value){
        value = ThreeIntegral_->get(i[1]*aptei_idx_ + i[2], i[0]);
    });
    gamma_a.iterate([&](const std::vector<size_t>& i,double& value){
        value = gamma_aM->get(i[0],i[1]);
    });
    gamma_b.iterate([&](const std::vector<size_t>& i,double& value){
        value = gamma_bM->get(i[0],i[1]);
    });

    fock_a.iterate([&](const std::vector<size_t>& i,double& value){
        value = one_electron_integrals_a[i[0] * aptei_idx_ + i[1]];
    });

    fock_b.iterate([&](const std::vector<size_t>& i,double& value){
        value = one_electron_integrals_b[i[0] * aptei_idx_ + i[1]];
    });


    fock_a("p,q") +=  ThreeIntegralTensor("Q,p,q") * ThreeIntegralTensor("Q,r,s") * gamma_a("r,s");
    fock_a("p,q") -= ThreeIntegralTensor("Q,p,r") * ThreeIntegralTensor("Q,q,s") * gamma_a("r,s");
    fock_a("p,q") +=  ThreeIntegralTensor("Q,p,q") * ThreeIntegralTensor("Q,r,s") * gamma_b("r,s");

    fock_b("p,q") +=  ThreeIntegralTensor("Q,p,q") * ThreeIntegralTensor("Q,r,s") * gamma_b("r,s");
    fock_b("p,q") -= ThreeIntegralTensor("Q,p,r") * ThreeIntegralTensor("Q,q,s") * gamma_b("r,s");
    fock_b("p,q") +=  ThreeIntegralTensor("Q,p,q") * ThreeIntegralTensor("Q,r,s") * gamma_a("r,s");

    fock_a.iterate([&](const std::vector<size_t>& i,double& value){
        fock_matrix_a[i[0] * aptei_idx_ + i[1]] = value;
    });
    fock_b.iterate([&](const std::vector<size_t>& i,double& value){
        fock_matrix_b[i[0] * aptei_idx_ + i[1]] = value;
    });
}

void CholeskyIntegrals::make_fock_matrix(bool* Ia, bool* Ib)
{
    for(size_t p = 0; p < ncmo_; ++p){
        for(size_t q = 0; q < ncmo_; ++q){
            // Builf Fock Diagonal alpha-alpha
            fock_matrix_a[p * ncmo_ + q] = oei_a(p,q);
            // Add the non-frozen alfa part, the forzen core part is already included in oei
            for (int k = 0; k < ncmo_; ++k) {
                if (Ia[k]) {
                    fock_matrix_a[p * ncmo_ + q] += aptei_aa(p,k,q,k);
                }
                if (Ib[k]) {
                    fock_matrix_a[p * ncmo_ + q] += aptei_ab(p,k,q,k);
                }
            }
            fock_matrix_b[p * ncmo_ + q] = oei_b(p,q);
            // Add the non-frozen alfa part, the forzen core part is already included in oei
            for (int k = 0; k < ncmo_; ++k) {
                if (Ib[k]) {
                    fock_matrix_b[p * ncmo_ + q] += aptei_bb(p,k,q,k);
                }
                if (Ia[k]) {
                    fock_matrix_b[p * ncmo_ + q] += aptei_ab(p,k,q,k);
                }
            }
        }
    }
}

void CholeskyIntegrals::make_fock_matrix(const boost::dynamic_bitset<>& Ia,const boost::dynamic_bitset<>& Ib)
{
    for(size_t p = 0; p < ncmo_; ++p){
        for(size_t q = p; q < ncmo_; ++q){
            // Builf Fock Diagonal alpha-alpha
            double fock_a_pq = oei_a(p,q);
            //            fock_matrix_a[p * ncmo_ + q] = oei_a(p,q);
            // Add the non-frozen alfa part, the forzen core part is already included in oei
            for (int k = 0; k < ncmo_; ++k) {
                if (Ia[k]) {
                    fock_a_pq += aptei_aa(p,k,q,k);
                }
                if (Ib[k]) {
                    fock_a_pq += aptei_ab(p,k,q,k);
                }
            }
            fock_matrix_a[p * ncmo_ + q] = fock_matrix_a[q * ncmo_ + p] = fock_a_pq;
            double fock_b_pq = oei_b(p,q);
            // Add the non-frozen alfa part, the forzen core part is already included in oei
            for (int k = 0; k < ncmo_; ++k) {
                if (Ib[k]) {
                    fock_b_pq += aptei_bb(p,k,q,k);
                }
                if (Ia[k]) {
                    fock_b_pq += aptei_ab(p,k,q,k);
                }
            }
            fock_matrix_b[p * ncmo_ + q] = fock_matrix_b[q * ncmo_ + p] = fock_b_pq;
        }
    }
}

void CholeskyIntegrals::make_fock_diagonal(bool* Ia, bool* Ib, std::pair<std::vector<double>, std::vector<double> > &fock_diagonals)
{
    std::vector<double>& fock_diagonal_alpha = fock_diagonals.first;
    std::vector<double>& fock_diagonal_beta = fock_diagonals.second;
    for(size_t p = 0; p < ncmo_; ++p){
        // Builf Fock Diagonal alpha-alpha
        fock_diagonal_alpha[p] =  oei_a(p,p);// roei(p,p);
        // Add the non-frozen alfa part, the forzen core part is already included in oei
        for (int k = 0; k < ncmo_; ++k) {
            if (Ia[k]) {
                //                fock_diagonal_alpha[p] += diag_ce_rtei(p,k); //rtei(p,p,k,k) - rtei(p,k,p,k);
                fock_diagonal_alpha[p] += diag_aptei_aa(p,k); //rtei(p,p,k,k) - rtei(p,k,p,k);
            }
            if (Ib[k]) {
                //                fock_diagonal_alpha[p] += diag_c_rtei(p,k); //rtei(p,p,k,k);
                fock_diagonal_alpha[p] += diag_aptei_ab(p,k); //rtei(p,p,k,k);
            }
        }
        fock_diagonal_beta[p] =  oei_b(p,p);
        // Add the non-frozen alfa part, the forzen core part is already included in oei
        for (int k = 0; k < ncmo_; ++k) {
            if (Ib[k]) {
                //                fock_diagonal_beta[p] += diag_ce_rtei(p,k); //rtei(p,p,k,k) - rtei(p,k,p,k);
                fock_diagonal_beta[p] += diag_aptei_bb(p,k); //rtei(p,p,k,k) - rtei(p,k,p,k);
            }
            if (Ia[k]) {
                //                fock_diagonal_beta[p] += diag_c_rtei(p,k); //rtei(p,p,k,k);
                fock_diagonal_beta[p] += diag_aptei_ab(p,k); //rtei(p,p,k,k);
            }
        }
    }
}

void CholeskyIntegrals::make_alpha_fock_diagonal(bool* Ia, bool* Ib,std::vector<double> &fock_diagonal)
{
    for(size_t p = 0; p < ncmo_; ++p){
        // Builf Fock Diagonal alpha-alpha
        fock_diagonal[p] = oei_a(p,p);
        // Add the non-frozen alfa part, the forzen core part is already included in oei
        for (int k = 0; k < ncmo_; ++k) {
            if (Ia[k]) {
                fock_diagonal[p] += diag_aptei_aa(p,k);  //diag_ce_rtei(p,k); //rtei(p,p,k,k) - rtei(p,k,p,k);
            }
            if (Ib[k]) {
                fock_diagonal[p] += diag_aptei_ab(p,k); // diag_c_rtei(p,k); //rtei(p,p,k,k);
            }
        }
    }
}

void CholeskyIntegrals::make_beta_fock_diagonal(bool* Ia, bool* Ib, std::vector<double> &fock_diagonals)
{
    for(size_t p = 0; p < ncmo_; ++p){
        fock_diagonals[p] = oei_b(p,p);
        // Add the non-frozen alfa part, the forzen core part is already included in oei
        for (int k = 0; k < ncmo_; ++k) {
            if (Ia[k]) {
                fock_diagonals[p] += diag_aptei_ab(p,k);  //diag_c_rtei(p,k); //rtei(p,p,k,k);
            }
            if (Ib[k]) {
                fock_diagonals[p] += diag_aptei_bb(p,k);  //diag_ce_rtei(p,k); //rtei(p,p,k,k) - rtei(p,k,p,k);
            }
        }
    }
}

void CholeskyIntegrals::resort_integrals_after_freezing()
{
    outfile->Printf("\n  Resorting integrals after freezing core.");

    // Create an array that maps the CMOs to the MOs (cmo2mo).
    std::vector<size_t> cmo2mo;
    for (int h = 0, q = 0; h < nirrep_; ++h){
        q += frzcpi_[h]; // skip the frozen core
        for (int r = 0; r < ncmopi_[h]; ++r){
            cmo2mo.push_back(q);
            q++;
        }
        q += frzvpi_[h]; // skip the frozen virtual
    }
    cmotomo_ = (cmo2mo);

    // Resort the integrals
    resort_two(one_electron_integrals_a,cmo2mo);
    resort_two(one_electron_integrals_b,cmo2mo);
    resort_two(diagonal_aphys_tei_aa,cmo2mo);
    resort_two(diagonal_aphys_tei_ab,cmo2mo);
    resort_two(diagonal_aphys_tei_bb,cmo2mo);

    resort_three(ThreeIntegral_,cmo2mo);

}
void CholeskyIntegrals::resort_three(boost::shared_ptr<Matrix>& threeint,std::vector<size_t>& map)
{
    //Create a temperature threeint matrix
    SharedMatrix temp_threeint(threeint->clone());
    temp_threeint->zero();

    // Borrwed from resort_four.
    // Since L is not sorted, only need to sort the columns
    // Surprisingly, this was pretty easy.
    for (size_t L = 0; L < nthree_; ++L){
        for (size_t q = 0; q < ncmo_; ++q){
            for (size_t r = 0; r < ncmo_; ++r){
                size_t Lpq_cmo  = q * ncmo_ + r;
                size_t Lpq_mo  = map[q] * nmo_ + map[r];
                temp_threeint->set(Lpq_cmo, L, threeint->get(Lpq_mo, L));

            }
        }
    }

    //This copies the resorted integrals and the data is changed to the sorted
    //matrix
    threeint->copy(temp_threeint);
}

void CholeskyIntegrals::set_tei(size_t p, size_t q, size_t r, size_t s, double value, bool alpha1, bool alpha2)
{
    outfile->Printf("\n If you are using this, you are ruining the advantages of DF/CD");
    throw PSIEXCEPTION("Don't use DF/CD if you use set_tei");
}

void CholeskyIntegrals::freeze_core_orbitals()
{
    compute_frozen_core_energy();
    compute_frozen_one_body_operator();
    if (resort_frozen_core_ == RemoveFrozenMOs){
        resort_integrals_after_freezing();
    }
}

void CholeskyIntegrals::compute_frozen_core_energy()
{
    frozen_core_energy_ = 0.0;
    double core_print = 0.0;

    for (int hi = 0, p = 0; hi < nirrep_; ++hi){
        for (int i = 0; i < frzcpi_[hi]; ++i){
            frozen_core_energy_ += oei_a(p + i,p + i) + oei_b(p + i,p + i);

            for (int hj = 0, q = 0; hj < nirrep_; ++hj){
                for (int j = 0; j < frzcpi_[hj]; ++j){
                    frozen_core_energy_ += 0.5 * diag_aptei_aa(p + i,q + j) + 0.5 * diag_aptei_bb(p + i,q + j) + diag_aptei_ab(p + i,q + j);
                }
                q += nmopi_[hj]; // orbital offset for the irrep hj
            }
        }
        p += nmopi_[hi]; // orbital offset for the irrep hi
    }
    outfile->Printf("\n  Frozen-core energy        %20.12f a.u.",frozen_core_energy_);
}

void CholeskyIntegrals::compute_frozen_one_body_operator()
{
    Timer FrozenOneBody;
    boost::shared_ptr<BlockedTensorFactory>BTF(new BlockedTensorFactory(options_));

    size_t f = 0; // The Offset for irrep
    size_t r = 0; // The MO number for frozen core
    size_t g = 0; //the Offset for irrep
    std::vector<size_t> frozen_vec;
    std::vector<size_t> corrleated_vec;

    for (size_t hi = 0; hi < nirrep_; ++hi){
        for (size_t i = 0; i < frzcpi_[hi]; ++i){
            r = f + i;
            frozen_vec.push_back(r);
        }
        f += nmopi_[hi];
        for (size_t p = frzcpi_[hi]; p < nmopi_[hi]; p++)
        {
            size_t mo = p + g;
            corrleated_vec.push_back(mo);
        }
        g += nmopi_[hi];
    }
    //Get the size of frozen MO
    size_t frozen_size = frozen_vec.size();

    //Form a map that says mo_to_rel[ABS_MO] =relative in frozen array
    std::map<size_t, size_t>  mo_to_rel;
    std::vector<size_t> motofrozen(frozen_size);
    std::iota(motofrozen.begin(), motofrozen.end(), 0);

    int i = 0;
    for (auto frozen : frozen_vec)
    {
        mo_to_rel[frozen] = motofrozen[i];
        i++;
    }

    BTF->add_mo_space("f","rs", frozen_vec, NoSpin);
    BTF->add_mo_space("k", "mn", corrleated_vec, NoSpin);
    BTF->add_composite_mo_space("a", "pq", {"f", "k"});

    std::vector<size_t> nauxpi(nthree_);
    std::iota(nauxpi.begin(), nauxpi.end(),0);

    BTF->add_mo_space("d","g",nauxpi,NoSpin);

    //Kevin is lazy.  Going to use ambit to perform this contraction
    ambit::BlockedTensor ThreeIntegral = BTF->build(kCore,"ThreeInt",{"daa"});
    ambit::BlockedTensor FullFrozenV   = BTF->build(kCore, "FullFrozenV", {"ffaa"});
    ambit::BlockedTensor FullFrozenVAB   = BTF->build(kCore, "FullFrozenV", {"ffaa"});

    ThreeIntegral.iterate([&](const std::vector<size_t>& i,const std::vector<SpinType>& spin,double& value){
        value = get_three_integral(i[0], i[1], i[2]);
    });
    boost::shared_ptr<Matrix> FrozenVMatrix(new Matrix("FrozenV", frozen_size * frozen_size, nmo_ *  nmo_));
    boost::shared_ptr<Matrix> FrozenVMatrixAB(new Matrix("FrozenVAB", frozen_size * frozen_size, nmo_ * nmo_));

    FullFrozenV["rspq"] = ThreeIntegral["grs"]*ThreeIntegral["gpq"];
    FullFrozenV["rspq"] -=ThreeIntegral["grq"]*ThreeIntegral["gps"];
    FullFrozenVAB["rspq"] = ThreeIntegral["grs"]*ThreeIntegral["gpq"];


    //Fill the SharedMatrix as frozen^2 by nmo^2
    //mo_to_rel[i[0]] gives the relative index in the first row ie orbital 28th which is frozen is the 3rd frozen orbital
    FullFrozenV.citerate([&](const std::vector<size_t>& i,const std::vector<SpinType>& spin,const double& value){
        FrozenVMatrix->set(mo_to_rel[i[0]] * frozen_size + mo_to_rel[i[1]], i[2] * nmo_ + i[3], value);
    });
    FullFrozenVAB.citerate([&](const std::vector<size_t>& i,const std::vector<SpinType>& spin,const double& value){
        FrozenVMatrixAB->set(mo_to_rel[i[0]] * frozen_size + mo_to_rel[i[1]], i[2] * nmo_ + i[3], value);
    });
    f = 0;

    //Tried to do this with ambit, but it seems that this is not really a contraction
    //Ambit complains and so I revert back to origin way, but I contract out the auxiliary index
    //This could become a problem for large systems
    for (size_t hi = 0; hi < nirrep_; ++hi){
        for (size_t i = 0; i < frzcpi_[hi]; ++i){
            size_t r = f + i;
            outfile->Printf("\n  Freezing MO %lu",r);
            #pragma omp parallel for num_threads(num_threads_) \
            schedule(dynamic)
            for(size_t p = 0; p < nmo_; ++p){
                for(size_t q = 0; q < nmo_; ++q){
                    one_electron_integrals_a[p * nmo_ + q] += FrozenVMatrix->get(mo_to_rel[r] * frozen_size + mo_to_rel[r], p * nmo_ + q)
                            + FrozenVMatrixAB->get(mo_to_rel[r] * frozen_size + mo_to_rel[r], p * nmo_ + q);
                    one_electron_integrals_b[p * nmo_ + q] += FrozenVMatrix->get(mo_to_rel[r] * frozen_size +mo_to_rel[r], p * nmo_ + q)
                            + FrozenVMatrixAB->get(mo_to_rel[r] * frozen_size + mo_to_rel[r], p * nmo_ + q);
                }
            }
        }
        f += nmopi_[hi];
    }

    ambit::BlockedTensor::reset_mo_spaces();
    outfile->Printf("\n\n FrozenOneBody Operator takes  %8.8f s", FrozenOneBody.get());
}
DISKDFIntegrals::~DISKDFIntegrals()
{
    deallocate();
}

void DISKDFIntegrals::allocate()
{
    // Allocate the memory required to store the one-electron integrals
    // Allocate the memory required to store the two-electron integrals
    diagonal_aphys_tei_aa = new double[nmo_ * nmo_];
    diagonal_aphys_tei_ab = new double[nmo_ * nmo_];
    diagonal_aphys_tei_bb = new double[nmo_ * nmo_];

    //qt_pitzer_ = new int[nmo_];
}

double DISKDFIntegrals::aptei_aa(size_t p, size_t q, size_t r, size_t s)
{
    size_t pn, qn, rn, sn;

    if(frzcpi_.sum() > 0 && ncmo_ == aptei_idx_)
    {
        pn = cmotomo_[p];
        qn = cmotomo_[q];
        rn = cmotomo_[r];
        sn = cmotomo_[s];
    }
    else
    {
        pn = p;
        qn = q;
        rn = r;
        sn = s;
    }
    
    size_t offset1 = rn * nthree_ + pn * (nthree_ * nmo_);
    size_t offset2 = sn * nthree_ + qn * (nthree_ * nmo_);
    double vpqrsalphaC = 0.0;
    double vpqrsalphaE = 0.0;

    SharedVector B1(new Vector("B1", nthree_));
    SharedVector B2(new Vector("B2", nthree_));


    // Read a block of Vectors for the Columb term
    fseek(B_->file_pointer(), offset1 * sizeof(double), SEEK_SET);
    fread(&(B1->pointer()[0]), sizeof(double), nthree_, B_->file_pointer());
    fseek(B_->file_pointer(), offset2 * sizeof(double), SEEK_SET);
    fread(&(B2->pointer()[0]), sizeof(double), nthree_, B_->file_pointer());

    vpqrsalphaC = C_DDOT(nthree_,
            &(B1->pointer()[0]),1, &(B2->pointer()[0]),1);


     B1->zero();
     B2->zero();
     offset1 = 0;
     offset2 = 0;

    offset1 = sn * nthree_ + pn * (nthree_ * nmo_);
    offset2 = rn * nthree_ + qn * (nthree_ * nmo_);

    fseek(B_->file_pointer(), offset1 * sizeof(double), SEEK_SET);
    fread(&(B1->pointer()[0]), sizeof(double), nthree_, B_->file_pointer());
    fseek(B_->file_pointer(), offset2 * sizeof(double), SEEK_SET);
    fread(&(B2->pointer()[0]), sizeof(double), nthree_, B_->file_pointer());
     vpqrsalphaE = C_DDOT(nthree_,
            &(B1->pointer()[0]),1, &(B2->pointer()[0]),1);

    return (vpqrsalphaC - vpqrsalphaE);

}

double DISKDFIntegrals::aptei_ab(size_t p, size_t q, size_t r, size_t s)
{
 
   size_t pn, qn, rn, sn;
   if(frzcpi_.sum() > 0 && ncmo_ == aptei_idx_)
   {
       pn = cmotomo_[p];
       qn = cmotomo_[q];
       rn = cmotomo_[r];
       sn = cmotomo_[s];
   }
   else
   {
       pn = p;
       qn = q;
       rn = r;
       sn = s;
   }

   size_t offset1 = rn * nthree_ + pn * (nthree_ * nmo_);
   size_t offset2 = sn * nthree_ + qn * (nthree_ * nmo_);
   double vpqrsalphaC = 0.0;

   SharedVector B1(new Vector("B1", nthree_));
   SharedVector B2(new Vector("B2", nthree_));

   // Read a block of Vectors for the Columb term
   fseek(B_->file_pointer(), offset1 * sizeof(double), SEEK_SET);
   fread(&(B1->pointer()[0]), sizeof(double), nthree_, B_->file_pointer());
   fseek(B_->file_pointer(), offset2 * sizeof(double), SEEK_SET);
   fread(&(B2->pointer()[0]), sizeof(double), nthree_, B_->file_pointer());

   vpqrsalphaC = C_DDOT(nthree_,
                        &(B1->pointer()[0]),1, &(B2->pointer()[0]),1);

   return (vpqrsalphaC);

}

double DISKDFIntegrals::aptei_bb(size_t p, size_t q, size_t r, size_t s)
{
    size_t pn, qn, rn, sn;

    if(frzcpi_.sum() > 0 && ncmo_ == aptei_idx_)
    {
        pn = cmotomo_[p];
        qn = cmotomo_[q];
        rn = cmotomo_[r];
        sn = cmotomo_[s];
    }
    else
    {
        pn = p;
        qn = q;
        rn = r;
        sn = s;
    }

    size_t offset1 = rn * nthree_ + pn * (nthree_ * nmo_);
    size_t offset2 = sn * nthree_ + qn * (nthree_ * nmo_);
    double vpqrsalphaC = 0.0;
    double vpqrsalphaE = 0.0;

    SharedVector B1(new Vector("B1", nthree_));
    SharedVector B2(new Vector("B2", nthree_));

    // Read a block of Vectors for the Columb term
    fseek(B_->file_pointer(), offset1 * sizeof(double), SEEK_SET);
    fread(&(B1->pointer()[0]), sizeof(double), nthree_, B_->file_pointer());
    fseek(B_->file_pointer(), offset2 * sizeof(double), SEEK_SET);
    fread(&(B2->pointer()[0]), sizeof(double), nthree_, B_->file_pointer());

    vpqrsalphaC = C_DDOT(nthree_,
            &(B1->pointer()[0]),1, &(B2->pointer()[0]),1);

     B1->zero();
     B2->zero();
     offset1 = 0;
     offset2 = 0;

    offset1 = sn * nthree_ + pn * (nthree_ * nmo_);
    offset2 = rn * nthree_ + qn * (nthree_ * nmo_);
    fseek(B_->file_pointer(), offset1 * sizeof(double), SEEK_SET);
    fread(&(B1->pointer()[0]), sizeof(double), nthree_, B_->file_pointer());
    fseek(B_->file_pointer(), offset2 * sizeof(double), SEEK_SET);
    fread(&(B2->pointer()[0]), sizeof(double), nthree_, B_->file_pointer());
     vpqrsalphaE = C_DDOT(nthree_,
            &(B1->pointer()[0]),1, &(B2->pointer()[0]),1);

    return (vpqrsalphaC - vpqrsalphaE);

}
ambit::Tensor DISKDFIntegrals::aptei_aa_block(const std::vector<size_t>& p, const std::vector<size_t>& q, const std::vector<size_t>& r,
    const std::vector<size_t> & s)

{
    ambit::Tensor ThreeIntpr = ambit::Tensor::build(tensor_type_, "ThreeInt", {nthree_, p.size(), r.size()});
    ambit::Tensor ThreeIntqs = ambit::Tensor::build(tensor_type_, "ThreeInt", {nthree_, q.size(), s.size()});
    std::vector<size_t> Avec(nthree_);
    std::iota(Avec.begin(), Avec.end(), 0);

    ThreeIntpr = get_three_integral_block(Avec, p, r);
    ThreeIntqs = get_three_integral_block(Avec, q, s);

    ambit::Tensor ReturnTensor = ambit::Tensor::build(tensor_type_,"Return",{p.size(),q.size(), r.size(), s.size()});
    ReturnTensor ("p,q,r,s") = ThreeIntpr("A,p,r") * ThreeIntqs("A,q,s");
    ReturnTensor ("p,q,r,s") -= ThreeIntpr("A,p,s") * ThreeIntqs("A,q,r");
    
    return ReturnTensor;
}

ambit::Tensor DISKDFIntegrals::aptei_ab_block(const std::vector<size_t>& p, const std::vector<size_t>& q, const std::vector<size_t>& r,
    const std::vector<size_t> & s)
{
    ambit::Tensor ThreeIntpr = ambit::Tensor::build(tensor_type_, "ThreeInt", {nthree_, p.size(), r.size()});
    ambit::Tensor ThreeIntqs = ambit::Tensor::build(tensor_type_, "ThreeInt", {nthree_, q.size(), s.size()});
    std::vector<size_t> Avec(nthree_);
    std::iota(Avec.begin(), Avec.end(), 0);

    ThreeIntpr = get_three_integral_block(Avec, p, r);
    ThreeIntqs = get_three_integral_block(Avec, q, s);

    ambit::Tensor ReturnTensor = ambit::Tensor::build(tensor_type_,"Return",{p.size(),q.size(), r.size(), s.size()});
    ReturnTensor ("p,q,r,s") = ThreeIntpr("A,p,r") * ThreeIntqs("A,q,s");

    return ReturnTensor;
}

ambit::Tensor DISKDFIntegrals::aptei_bb_block(const std::vector<size_t>& p, const std::vector<size_t>& q, const std::vector<size_t>& r,
    const std::vector<size_t> & s)
{
    ambit::Tensor ThreeIntpr = ambit::Tensor::build(tensor_type_, "ThreeInt", {nthree_, p.size(), r.size()});
    ambit::Tensor ThreeIntqs = ambit::Tensor::build(tensor_type_, "ThreeInt", {nthree_, q.size(), s.size()});
    std::vector<size_t> Avec(nthree_);
    std::iota(Avec.begin(), Avec.end(), 0);

    ThreeIntpr = get_three_integral_block(Avec, p, r);
    ThreeIntqs = get_three_integral_block(Avec, q, s);

    ambit::Tensor ReturnTensor = ambit::Tensor::build(tensor_type_,"Return",{p.size(),q.size(), r.size(), s.size()});
    ReturnTensor ("p,q,r,s") = ThreeIntpr("A,p,r") * ThreeIntqs("A,q,s");
    ReturnTensor ("p,q,r,s") -= ThreeIntpr("A,p,s") * ThreeIntqs("A,q,r");
    return ReturnTensor;
}
double DISKDFIntegrals::get_three_integral(size_t A, size_t p, size_t q)
{
    size_t pn, qn;
    if(frzcpi_.sum() > 0 && ncmo_ == aptei_idx_)
    {
        pn = cmotomo_[p];
        qn = cmotomo_[q];
    }
    else
    {
        pn = p;
        qn = q;
    }


    size_t offset1 = pn * (nthree_ * nmo_) + qn * nthree_ + A;
    double value = 0.0;
    fseek(B_->file_pointer(), offset1 * sizeof(double), SEEK_SET);
    fread(&value, sizeof(double), 1, B_->file_pointer());
    return value;

}
ambit::Tensor DISKDFIntegrals::get_three_integral_block(const std::vector<size_t> &A, const std::vector<size_t> &p, const std::vector<size_t> &q)
{
    //Since file is formatted as p by A * q
    bool frozen_core = false;

    ambit::Tensor ReturnTensor = ambit::Tensor::build(tensor_type_,"Return",{A.size(), p.size(), q.size()});
    std::vector<double>& ReturnTensorV = ReturnTensor.data();

    if(frzcpi_.sum() && aptei_idx_==ncmo_)
    {
        frozen_core = true;
    }

    size_t pn, qn;
    if(nthree_ == A.size())
    {
        std::vector<boost::shared_ptr<Matrix> > p_by_Aq;
        for (auto p_block : p)
        {
            if(frozen_core)
            {
                pn = cmotomo_[p_block];
            }
            else
            {
                pn = p_block;
            }

            boost::shared_ptr<Matrix> Aq(new Matrix("Aq", nmo_, nthree_));

            fseek(B_->file_pointer(), pn*nthree_*nmo_*sizeof(double), SEEK_SET);
            fread(&(Aq->pointer()[0][0]), sizeof(double), nmo_ * nthree_, B_->file_pointer());
            p_by_Aq.push_back(Aq);


        }
        if(frozen_core)
        {
            ReturnTensor.iterate([&](const std::vector<size_t>& i,double& value){
                value = p_by_Aq[i[1]]->get(cmotomo_[q[i[2]]], A[i[0]]);
            });
        }
        else
        {
            ReturnTensor.iterate([&](const std::vector<size_t>& i,double& value){
                value = p_by_Aq[i[1]]->get(q[i[2]], A[i[0]]);
            });

        }
    }
    else
    {
        //If user wants blocking in A
        pn = 0;
        qn = 0;
        //If p and q are not just nmo_, this map corrects that.  
        //If orbital 0, 5, 10, 15 is frozen, this corresponds to 0, 1, 2, 3.  
        //This map says p_map[5] = 1.  
        //Used in correct ordering for the tensor.  
        std::map<size_t, size_t> p_map;
        std::map<size_t, size_t> q_map;

        int p_idx = 0;
        int q_idx = 0;
    for(size_t p_block : p)
    {
        p_map[p_block] = p_idx;
        p_idx++;
    }
    for(size_t q_block : q)
    {
        q_map[q_block] = q_idx;
        q_idx++;
    }
        for(size_t p_block : p)
        {
            pn = frozen_core ? cmotomo_[p_block] : p_block;

            for(size_t q_block : q)
            {
                qn = frozen_core ? cmotomo_[q_block] : q_block;

                double* A_chunk = new double[A.size()];
                size_t offset = pn * nthree_ * nmo_ + qn * nthree_ + A[0];
                fseek(B_->file_pointer(), offset * sizeof(double), SEEK_SET);
                fread(&(A_chunk[0]), sizeof(double), A.size(), B_->file_pointer());
                for(size_t a = 0; a < A.size(); a++)
                {
                    //Weird way the tensor is formatted
                    //Fill the tensor for every chunk of A
                    ReturnTensorV[a * p.size() * q.size() + p_map[p_block] * q.size() + q_map[q_block]] = A_chunk[a];
                }
                delete[] A_chunk;

            }
        }
    }
    return ReturnTensor;
}

void DISKDFIntegrals::set_tei(size_t p, size_t q, size_t r,size_t s,double value,bool alpha1,bool alpha2)
{
    outfile->Printf("\n If you are using this, you are ruining the advantages of DF/CD");
    throw PSIEXCEPTION("Don't use DF/CD if you use set_tei");
}

void DISKDFIntegrals::gather_integrals()
{
    boost::shared_ptr<Wavefunction> wfn = Process::environment.wavefunction();

    outfile->Printf("\n Computing Density fitted integrals \n");

    boost::shared_ptr<BasisSet> primary = wfn->basisset();
    boost::shared_ptr<BasisSet> auxiliary = BasisSet::pyconstruct_orbital(primary->molecule(), "DF_BASIS_MP2",options_.get_str("DF_BASIS_MP2"));

    size_t nprim = primary->nbf();
    size_t naux  = auxiliary->nbf();
    nthree_ = naux;
    outfile->Printf("\n Number of auxiliary basis functions:  %u", naux);
    outfile->Printf("\n Need %8.6f GB to store DF integrals\n", (nprim * nprim * naux * sizeof(double)/1073741824.0));
    int_mem_ = (nprim * nprim * naux * sizeof(double));

    Dimension nsopi_ = wfn->nsopi();
    SharedMatrix aotoso = wfn->aotoso();
    SharedMatrix Ca = wfn->Ca();
    SharedMatrix Ca_ao(new Matrix("Ca_ao",nso_,nmopi_.sum()));

    // Transform from the SO to the AO basis
    for (size_t h = 0, index = 0; h < nirrep_; ++h){
        for (size_t i = 0; i < nmopi_[h]; ++i){
            size_t nao = nso_;
            size_t nso = nsopi_[h];

            if (!nso) continue;

            C_DGEMV('N',nao,nso,1.0,aotoso->pointer(h)[0],nso,&Ca->pointer(h)[0][i],nmopi_[h],0.0,&Ca_ao->pointer()[0][index],nmopi_.sum());

            index += 1;
        }

    }


    //B_{pq}^Q -> MO without frozen core

    //Constructs the DF function
    //I used this version of build as this doesn't build all the apces and assume a RHF/UHF reference
    boost::shared_ptr<DFERI> df = DFERI::build(primary,auxiliary,options_);

    //Pushes a C matrix that is ordered in pitzer ordering
    //into the C_matrix object
//    df->set_C(C_ord);
    df->set_C(Ca_ao);
    //set_C clears all the orbital spaces, so this creates the space
    //This space creates the total nmo_.
    //This assumes that everything is correlated.
    df->add_space("ALL", 0, nmo_);
    //Does not add the pair_space, but says which one is should use
    df->add_pair_space("B", "ALL", "ALL");
    df->set_memory(Process::environment.get_memory()/8L);

    //Finally computes the df integrals
    //Does the timings also
    Timer timer;
    std::string str= "Computing DF Integrals";
    outfile->Printf("\n    %-36s ...", str.c_str());
    df->print_header();
    df->compute();
    outfile->Printf("...Done. Timing %15.6f s", timer.get());

    boost::shared_ptr<Tensor> B = df->ints()["B"];
    B_ = B;
    df.reset();

    //outfile->Printf("\n %8.8f integral", aptei_ab(10,8,5,2));

}

void DISKDFIntegrals::make_diagonal_integrals()
{
    for(size_t p = 0; p < nmo_; ++p){
        for(size_t q = 0; q < nmo_; ++q){
            diagonal_aphys_tei_aa[p * nmo_ + q] = aptei_aa(p,q,p,q);
            diagonal_aphys_tei_ab[p * nmo_ + q] = aptei_ab(p,q,p,q);
            diagonal_aphys_tei_bb[p * nmo_ + q] = aptei_bb(p,q,p,q);
        }
    }
}

DISKDFIntegrals::DISKDFIntegrals(psi::Options &options, IntegralSpinRestriction restricted, IntegralFrozenCore resort_frozen_core)
    : ExplorerIntegrals(options, restricted, resort_frozen_core){

    integral_type_ = DiskDF;
    outfile->Printf("\n DISKDFIntegrals overall time");
    Timer DFInt;
    allocate();

    //Form a correlated mo to mo before I create integrals
    std::vector<size_t> cmo2mo;
    for (int h = 0, q = 0; h < nirrep_; ++h){
        q += frzcpi_[h]; // skip the frozen core
        for (int r = 0; r < ncmopi_[h]; ++r){
            cmo2mo.push_back(q);
            q++;
        }
        q += frzvpi_[h]; // skip the frozen virtual
    }
    cmotomo_ = cmo2mo;

    gather_integrals();
    make_diagonal_integrals();
    if (ncmo_ < nmo_){
        freeze_core_orbitals();
        // Set the new value of the number of orbitals to be used in indexing routines
        aptei_idx_ = ncmo_;
    }

    outfile->Printf("\n DISKDFIntegrals take %15.8f s", DFInt.get());
}

void DISKDFIntegrals::update_integrals(bool freeze_core)
{
    make_diagonal_integrals();
    if (freeze_core){
        if (ncmo_ < nmo_){
            freeze_core_orbitals();
            aptei_idx_ = ncmo_;
        }
    }
}

void DISKDFIntegrals::retransform_integrals()
{
    aptei_idx_ = nmo_;
    transform_one_electron_integrals();
    //TODO:  Remove this function from retransform
    //For DF, reread integrals and then transfrom to new basis
    gather_integrals();
    update_integrals();
}

void DISKDFIntegrals::deallocate()
{

    // Deallocate the memory required to store the one-electron integrals
    // Allocate the memory required to store the two-electron integrals

    delete[] diagonal_aphys_tei_aa;
    delete[] diagonal_aphys_tei_ab;
    delete[] diagonal_aphys_tei_bb;
    //delete[] qt_pitzer_;
}
void DISKDFIntegrals::make_fock_matrix(SharedMatrix gamma_aM,SharedMatrix gamma_bM)
{
    //Efficient calculation of fock matrix from disk
    //Since gamma_aM is very sparse (diagonal elements of core and active block)
    //Only nonzero contributions are on diagonal elements
    //Grab the nonzero elements and put to a vector

    TensorType tensor_type = kCore;

    //Create the fock_a and fock_b globally
    //Choose to block over naux rather than ncmo_
    ambit::Tensor fock_a = ambit::Tensor::build(tensor_type, "Fock_a",{aptei_idx_, aptei_idx_});
    ambit::Tensor fock_b = ambit::Tensor::build(tensor_type, "Fock_b",{aptei_idx_, aptei_idx_});

    std::vector<size_t> nonzero;
    //Figure out exactly what I need to contract the Coloumb term
    for(int i = 0; i < ncmo_; i++)
    {
        if(gamma_aM->get(i,i) > 1e-10)
        {
            nonzero.push_back(i);
        }
    }

    fock_a.iterate([&](const std::vector<size_t>& i,double& value){
        value = one_electron_integrals_a[i[0] * aptei_idx_ + i[1]];
    });

    fock_b.iterate([&](const std::vector<size_t>& i,double& value){
        value = one_electron_integrals_b[i[0] * aptei_idx_ + i[1]];
    });


    std::vector<size_t> A(nthree_);
    std::iota(A.begin(), A.end(), 0);

    std::vector<size_t> P(aptei_idx_);
    std::iota(P.begin(), P.end(), 0);

    //Create a gamma that contains only nonzero terms
    ambit::Tensor gamma_a = ambit::Tensor::build(tensor_type, "Gamma_a",{nonzero.size(), nonzero.size()});
    ambit::Tensor gamma_b = ambit::Tensor::build(tensor_type, "Gamma_b",{nonzero.size(), nonzero.size()});
    //Create the full gamma (K is not nearly as sparse as J)
    ambit::Tensor gamma_a_full = ambit::Tensor::build(tensor_type, "Gamma_a",{aptei_idx_, aptei_idx_});
    ambit::Tensor gamma_b_full = ambit::Tensor::build(tensor_type, "Gamma_b",{aptei_idx_, aptei_idx_});

    gamma_a.iterate([&](const std::vector<size_t>& i,double& value){
        value = gamma_aM->get(nonzero[i[0]],nonzero[i[1]]);
    });
    gamma_b.iterate([&](const std::vector<size_t>& i,double& value){
        value = gamma_bM->get(nonzero[i[0]],nonzero[i[1]]);
    });
    ambit::Tensor ThreeIntC2 = ambit::Tensor::build(tensor_type, "ThreeInkC", {nthree_,nonzero.size(), nonzero.size()});
    ThreeIntC2 = get_three_integral_block(A, nonzero, nonzero);

    ambit::Tensor BQA = ambit::Tensor::build(tensor_type, "BQ", {nthree_});
    ambit::Tensor BQB = ambit::Tensor::build(tensor_type, "BQ", {nthree_});
    //Do a contraction over Naux * n_h^2 * n_h^2 -> naux * n_h^2
    BQA("B") = ThreeIntC2("B,r,s") * gamma_a("r,s");
    BQB("B") = ThreeIntC2("B,r,s") * gamma_b("r,s");
    //Grab the data from this for the block iteration
    std::vector<double>& BQAv = BQA.data();
    std::vector<double>& BQBv = BQB.data();

    gamma_a_full.iterate([&](const std::vector<size_t>& i,double& value){
        value = gamma_aM->get(i[0],i[1]);
    });
    gamma_b_full.iterate([&](const std::vector<size_t>& i,double& value){
        value = gamma_bM->get(i[0],i[1]);
    });

    //====Blocking information==========
    size_t int_mem_int_ = (nthree_ * ncmo_ * ncmo_) * sizeof(double);
    int memory_input = Process::environment.get_memory();
    int num_block = std::ceil(double(int_mem_int_) / memory_input);
    //Hard wires num_block for testing

    int block_size = nthree_ / num_block;

    if(num_block != 1)
    {
        outfile->Printf("\n\n\n\n\t---------Blocking Information-------\n\n\n\n\t");
    outfile->Printf("\n  %d / %d = %d", int_mem_int_, memory_input, int_mem_int_ / memory_input);
    outfile->Printf("\n  Block_size = %d\n num_block = %d", block_size, num_block);
    }

    Timer block_read;
    for(int i = 0; i < num_block; i++)
    {
        std::vector<size_t> A_block;
        if(nthree_ % num_block == 0)
        {
            A_block.resize(block_size);
            std::iota(A_block.begin(), A_block.end(), i * block_size);
        }
        else
        {
            block_size = i==(num_block - 1) ? block_size + nthree_ % num_block : block_size;
            A_block.resize(block_size);
            std::iota(A_block.begin(), A_block.end(), i * (nthree_ / num_block));
        }

        //Create a tensor of TI("Q,r,p")
        ambit::Tensor BQA_small = ambit::Tensor::build(tensor_type, "BQ", {A_block.size()});
        ambit::Tensor BQB_small = ambit::Tensor::build(tensor_type, "BQ", {A_block.size()});

       //Calculate the smaller block of A from the global block of prior Brs * gamma_rs
       BQA_small.iterate([&](const std::vector<size_t>& i,double& value){
            value = BQAv[A_block[i[0]]];
        });
       BQB_small.iterate([&](const std::vector<size_t>& i,double& value){
            value = BQBv[A_block[i[0]]];
        });
        ambit::Tensor ThreeIntegralTensor = ambit::Tensor::build(tensor_type,"ThreeIndex",{A_block.size(),aptei_idx_, aptei_idx_});

        //ThreeIntegralTensor.iterate([&](const std::vector<size_t>& i,double& value){
        //    value = get_three_integral(A_block[i[0]], i[1], i[2]);
        //});

        //Return a tensor of ThreeInt given the smaller block of A
        ThreeIntegralTensor = get_three_integral_block(A_block, P, P);


        //Need to rewrite this to at least read in chunks of nthree_
        //ThreeIntegralTensor = get_three_integral_block(A_block, P,P );

        fock_a("p,q") +=  ThreeIntegralTensor("Q,p,q") * BQA_small("Q");
        fock_a("p,q") -=  ThreeIntegralTensor("Q,p,r") * ThreeIntegralTensor("Q,q,s") * gamma_a_full("r,s");
        fock_a("p,q") +=  ThreeIntegralTensor("Q,p,q") * BQB_small("Q");

        fock_b("p,q") +=  ThreeIntegralTensor("Q,p,q") * BQB_small("Q");
        fock_b("p,q") -=  ThreeIntegralTensor("Q,p,r") * ThreeIntegralTensor("Q,q,s") * gamma_b_full("r,s");
        fock_b("p,q") +=  ThreeIntegralTensor("Q,p,q") * BQA_small("Q");

        A_block.clear();
    }
    fock_a.iterate([&](const std::vector<size_t>& i,double& value){
        fock_matrix_a[i[0] * aptei_idx_ + i[1]] = value;
    });
    fock_b.iterate([&](const std::vector<size_t>& i,double& value){
        fock_matrix_b[i[0] * aptei_idx_ + i[1]] = value;
    });

    if(num_block!=1)
    {
        outfile->Printf("\n Created Fock matrix %8.8f s", block_read.get());
    }

}

void DISKDFIntegrals::make_fock_matrix(bool* Ia, bool* Ib)
{
    for(size_t p = 0; p < ncmo_; ++p){
        for(size_t q = 0; q < ncmo_; ++q){
            // Builf Fock Diagonal alpha-alpha
            fock_matrix_a[p * ncmo_ + q] = oei_a(p,q);
            // Add the non-frozen alfa part, the forzen core part is already included in oei
            for (int k = 0; k < ncmo_; ++k) {
                if (Ia[k]) {
                    fock_matrix_a[p * ncmo_ + q] += aptei_aa(p,k,q,k);
                }
                if (Ib[k]) {
                    fock_matrix_a[p * ncmo_ + q] += aptei_ab(p,k,q,k);
                }
            }
            fock_matrix_b[p * ncmo_ + q] = oei_b(p,q);
            // Add the non-frozen alfa part, the forzen core part is already included in oei
            for (int k = 0; k < ncmo_; ++k) {
                if (Ib[k]) {
                    fock_matrix_b[p * ncmo_ + q] += aptei_bb(p,k,q,k);
                }
                if (Ia[k]) {
                    fock_matrix_b[p * ncmo_ + q] += aptei_ab(p,k,q,k);
                }
            }
        }
    }
}

void DISKDFIntegrals::make_fock_matrix(const boost::dynamic_bitset<>& Ia,const boost::dynamic_bitset<>& Ib)
{
    for(size_t p = 0; p < ncmo_; ++p){
        for(size_t q = p; q < ncmo_; ++q){
            // Builf Fock Diagonal alpha-alpha
            double fock_a_pq = oei_a(p,q);
            //            fock_matrix_a[p * ncmo_ + q] = oei_a(p,q);
            // Add the non-frozen alfa part, the forzen core part is already included in oei
            for (int k = 0; k < ncmo_; ++k) {
                if (Ia[k]) {
                    fock_a_pq += aptei_aa(p,k,q,k);
                }
                if (Ib[k]) {
                    fock_a_pq += aptei_ab(p,k,q,k);
                }
            }
            fock_matrix_a[p * ncmo_ + q] = fock_matrix_a[q * ncmo_ + p] = fock_a_pq;
            double fock_b_pq = oei_b(p,q);
            // Add the non-frozen alfa part, the forzen core part is already included in oei
            for (int k = 0; k < ncmo_; ++k) {
                if (Ib[k]) {
                    fock_b_pq += aptei_bb(p,k,q,k);
                }
                if (Ia[k]) {
                    fock_b_pq += aptei_ab(p,k,q,k);
                }
            }
            fock_matrix_b[p * ncmo_ + q] = fock_matrix_b[q * ncmo_ + p] = fock_b_pq;
        }
    }
}

void DISKDFIntegrals::make_fock_diagonal(bool* Ia, bool* Ib, std::pair<std::vector<double>, std::vector<double> > &fock_diagonals)
{
    std::vector<double>& fock_diagonal_alpha = fock_diagonals.first;
    std::vector<double>& fock_diagonal_beta = fock_diagonals.second;
    for(size_t p = 0; p < ncmo_; ++p){
        // Builf Fock Diagonal alpha-alpha
        fock_diagonal_alpha[p] =  oei_a(p,p);// roei(p,p);
        // Add the non-frozen alfa part, the forzen core part is already included in oei
        for (int k = 0; k < ncmo_; ++k) {
            if (Ia[k]) {
                //                fock_diagonal_alpha[p] += diag_ce_rtei(p,k); //rtei(p,p,k,k) - rtei(p,k,p,k);
                fock_diagonal_alpha[p] += diag_aptei_aa(p,k); //rtei(p,p,k,k) - rtei(p,k,p,k);
            }
            if (Ib[k]) {
                //                fock_diagonal_alpha[p] += diag_c_rtei(p,k); //rtei(p,p,k,k);
                fock_diagonal_alpha[p] += diag_aptei_ab(p,k); //rtei(p,p,k,k);
            }
        }
        fock_diagonal_beta[p] =  oei_b(p,p);
        // Add the non-frozen alfa part, the forzen core part is already included in oei
        for (int k = 0; k < ncmo_; ++k) {
            if (Ib[k]) {
                //                fock_diagonal_beta[p] += diag_ce_rtei(p,k); //rtei(p,p,k,k) - rtei(p,k,p,k);
                fock_diagonal_beta[p] += diag_aptei_bb(p,k); //rtei(p,p,k,k) - rtei(p,k,p,k);
            }
            if (Ia[k]) {
                //                fock_diagonal_beta[p] += diag_c_rtei(p,k); //rtei(p,p,k,k);
                fock_diagonal_beta[p] += diag_aptei_ab(p,k); //rtei(p,p,k,k);
            }
        }
    }
}

void DISKDFIntegrals::make_alpha_fock_diagonal(bool* Ia, bool* Ib,std::vector<double> &fock_diagonal)
{
    for(size_t p = 0; p < ncmo_; ++p){
        // Builf Fock Diagonal alpha-alpha
        fock_diagonal[p] = oei_a(p,p);
        // Add the non-frozen alfa part, the forzen core part is already included in oei
        for (int k = 0; k < ncmo_; ++k) {
            if (Ia[k]) {
                fock_diagonal[p] += diag_aptei_aa(p,k);  //diag_ce_rtei(p,k); //rtei(p,p,k,k) - rtei(p,k,p,k);
            }
            if (Ib[k]) {
                fock_diagonal[p] += diag_aptei_ab(p,k); // diag_c_rtei(p,k); //rtei(p,p,k,k);
            }
        }
    }
}

void DISKDFIntegrals::make_beta_fock_diagonal(bool* Ia, bool* Ib, std::vector<double> &fock_diagonals)
{
    for(size_t p = 0; p < ncmo_; ++p){
        fock_diagonals[p] = oei_b(p,p);
        // Add the non-frozen alfa part, the forzen core part is already included in oei
        for (int k = 0; k < ncmo_; ++k) {
            if (Ia[k]) {
                fock_diagonals[p] += diag_aptei_ab(p,k);  //diag_c_rtei(p,k); //rtei(p,p,k,k);
            }
            if (Ib[k]) {
                fock_diagonals[p] += diag_aptei_bb(p,k);  //diag_ce_rtei(p,k); //rtei(p,p,k,k) - rtei(p,k,p,k);
            }
        }
    }
}

void DISKDFIntegrals::resort_three(SharedMatrix& threeint,std::vector<size_t>& map)
{
    outfile->Printf("No need to resort a file.  dummy!");
}

void DISKDFIntegrals::freeze_core_orbitals()
{
    Timer freezeOrbs;
    compute_frozen_core_energy();
    compute_frozen_one_body_operator();
    if (resort_frozen_core_ == RemoveFrozenMOs){
        resort_integrals_after_freezing();
    }
    outfile->Printf("\n Frozen Orbitals takes %8.8f s", freezeOrbs.get());
}

void DISKDFIntegrals::compute_frozen_core_energy()
{
    Timer FrozenEnergy;
    frozen_core_energy_ = 0.0;

    for (int hi = 0, p = 0; hi < nirrep_; ++hi){
        for (int i = 0; i < frzcpi_[hi]; ++i){
            frozen_core_energy_ += oei_a(p + i,p + i) + oei_b(p + i,p + i);

            for (int hj = 0, q = 0; hj < nirrep_; ++hj){
                for (int j = 0; j < frzcpi_[hj]; ++j){
                    frozen_core_energy_ += 0.5 * diag_aptei_aa(p + i,q + j) + 0.5 * diag_aptei_bb(p + i,q + j) + diag_aptei_ab(p + i,q + j);
                }
                q += nmopi_[hj]; // orbital offset for the irrep hj
            }
        }
        p += nmopi_[hi]; // orbital offset for the irrep hi
    }
    outfile->Printf("\n  Frozen-core energy        %20.12f a.u.",frozen_core_energy_);
    outfile->Printf("\n\n Frozen_Core_Energy takes   %8.8f s", FrozenEnergy.get());
}

void DISKDFIntegrals::compute_frozen_one_body_operator()
{
    Timer FrozenOneBody;
    boost::shared_ptr<BlockedTensorFactory>BTF(new BlockedTensorFactory(options_));
    ambit::BlockedTensor::reset_mo_spaces();

    size_t f = 0; // The Offset for irrep
    size_t r = 0; // The MO number for frozen core
    size_t g = 0; //the Offset for irrep
    std::vector<size_t> frozen_vec;
    std::vector<size_t> corrleated_vec;

    for (size_t hi = 0; hi < nirrep_; ++hi){
        for (size_t i = 0; i < frzcpi_[hi]; ++i){
            r = f + i;
            frozen_vec.push_back(r);
        }
        f += nmopi_[hi];
        for (size_t p = frzcpi_[hi]; p < nmopi_[hi]; p++)
        {
            size_t mo = p + g;
            corrleated_vec.push_back(mo);
        }
        g += nmopi_[hi];
    }
    //Get the size of frozen MO
    size_t frozen_size = frozen_vec.size();

    //Form a map that says mo_to_rel[ABS_MO] =relative in frozen array
    std::map<size_t, size_t>  mo_to_rel;
    std::vector<size_t> motofrozen(frozen_size);
    std::iota(motofrozen.begin(), motofrozen.end(), 0);

    int i = 0;
    for (auto frozen : frozen_vec)
    {
        mo_to_rel[frozen] = motofrozen[i];
        i++;
    }

    std::vector<size_t> nauxpi(nthree_);
    std::iota(nauxpi.begin(), nauxpi.end(),0);

    std::vector<size_t> P(nmo_);
    std::iota(P.begin(), P.end(), 0);

    // <rp || rq> + <rp | rq>
    // = B_{rr}^{Q} * B_{pq}^{Q} - B_{rp}^{Q} B_{qr}^{Q} + B_{rr}^{Q} * B_{pq}^{Q}
    // => Assume that I can store all but B_{pq}^{Q} in core (maybe a big assumption . . . . . )
    //Kevin is lazy.  Going to use ambit to perform this contraction
    //Create three tensors.  Forgive my terrible naming
    //B_{rr}^{Q}
    // B_{rp}^{Q}
    ambit::Tensor BQrp = ambit::Tensor::build(tensor_type_, "BQrp", {nthree_, frozen_vec.size(), nmo_});
    // B_{pr}^{Q}
    ambit::Tensor BQpr = ambit::Tensor::build(tensor_type_, "BQrp", {nthree_, nmo_,frozen_vec.size()});

    //Read these into a tensor
    BQrp = get_three_integral_block(nauxpi, frozen_vec, P);
    BQpr = get_three_integral_block(nauxpi, P, frozen_vec);

    ambit::Tensor rpq = ambit::Tensor::build(tensor_type_, "rpq", {frozen_vec.size(), nmo_, nmo_});
    ambit::Tensor rpqK = ambit::Tensor::build(tensor_type_, "rpqK", {frozen_vec.size(), nmo_, nmo_});

    //Form the exchange part of this out of loop for blocks
    //Need to see if this ever gets too large
    rpqK("r,p,q") = BQrp("Q,r,p") * BQpr("Q,q,r");

    //====Blocking information==========
    //Hope this is smart enough to figure out not to store B_{pq}^{Q}
    //Major problem with this is that other tensors are not that small.
    //Maybe won't work
    size_t int_mem_int_ = (nthree_ * nmo_ * nmo_) * sizeof(double);
    int memory_input = Process::environment.get_memory();
    int num_block = std::ceil(double(int_mem_int_) / memory_input);
    //Hard wires num_block for testing

    int block_size = nthree_ / num_block;

    if(num_block != 1)
    {
        outfile->Printf("\n\n\n\n\t---------Blocking Information-------\n\n\n\n\t");
        outfile->Printf("\n  %d / %d = %d", int_mem_int_, memory_input, int_mem_int_ / memory_input);
        outfile->Printf("\nTotal size = %d  Block_size = %d\n num_block = %d",nthree_ ,block_size, num_block);
        outfile->Printf("\n\n rpq is %4.4f GB", nthree_ * frozen_size * nmo_ * 8.0 / (1024 * 1024 * 1024));
        outfile->Printf("\n\n BpqQ is %4.4f GB", nthree_ * nmo_ * nmo_ * 8.0 / (1024 * 1024 * 1024));
    }

    for(int i = 0; i < num_block; i++)
    {
        std::vector<size_t> A_block;
        if(nthree_ % num_block == 0)
        {
            A_block.resize(block_size);
            std::iota(A_block.begin(), A_block.end(), i * block_size);
        }
        else
        {
            block_size = i==(num_block - 1) ? block_size + nthree_ % num_block : block_size;
            A_block.resize(block_size);
            std::iota(A_block.begin(), A_block.end(), i * (nthree_ / num_block));
        }
        //This tensor is extremely large for big systems
        //Needs to be blocked over A

        ambit::Tensor BQpq = ambit::Tensor::build(tensor_type_, "BQpq", {A_block.size(), nmo_, nmo_});
        BQpq = get_three_integral_block(A_block, P, P);

        //A_block is the split of the naux -> (0, . . . ,block_size)

        ambit::Tensor Qr = ambit::Tensor::build(tensor_type_, "Qr", {A_block.size(),frozen_vec.size()});
        ambit::Tensor BQr = get_three_integral_block(A_block, frozen_vec, frozen_vec);
        


        //Go from B_{rr}^{Q} -> B_{r}^{Q}.  Tensor library can not do this.

        std::vector<double>& BQrP = BQr.data(); // get the data from BQr
        Qr.iterate([&](const std::vector<size_t>& i,double& value){
            value = BQrP[i[0] * frozen_size * frozen_size + i[1] * frozen_size + i[1]] ;
        });
        //^^^^^ -> B_{rr}^{Q} -> B_{r}^{Q}
        rpq("r,p,q") += 2.0 * Qr("Q,r") * BQpq("Q,p,q");

    }
    std::vector<double>& rpqP = rpq.data();
    std::vector<double>& rpqKP = rpqK.data();
    f = 0;
    for (size_t hi = 0; hi < nirrep_; ++hi){
        for (size_t i = 0; i < frzcpi_[hi]; ++i){
            size_t r = f + i;
            outfile->Printf("\n  Freezing MO %lu", r);
            #pragma omp parallel for num_threads(num_threads_) \
            schedule(dynamic)
            for(size_t p = 0; p < nmo_; ++p){
                for(size_t q = 0; q < nmo_; ++q){
                    one_electron_integrals_a[p * nmo_ + q] += rpqP[mo_to_rel[r] * nmo_ * nmo_ + p * nmo_ +  q]
                            - rpqKP[mo_to_rel[r] * nmo_ * nmo_ + p * nmo_ + q];
                    one_electron_integrals_b[p * nmo_ + q] += rpqP[mo_to_rel[r] * nmo_ * nmo_ +p * nmo_ + q]
                            - rpqKP[mo_to_rel[r] * nmo_ * nmo_ + p * nmo_ + q];

                }
            }
        }
        f += nmopi_[hi];
    }
    ambit::BlockedTensor::reset_mo_spaces();

    outfile->Printf("\n\n FrozenOneBody Operator takes  %8.8f s", FrozenOneBody.get());

}

void DISKDFIntegrals::resort_integrals_after_freezing()
{
    Timer resort_integrals;
    outfile->Printf("\n  Resorting integrals after freezing core.");

    // Create an array that maps the CMOs to the MOs (cmo2mo).

    // Resort the integrals
    resort_two(one_electron_integrals_a,cmotomo_);
    resort_two(one_electron_integrals_b,cmotomo_);
    resort_two(diagonal_aphys_tei_aa,cmotomo_);
    resort_two(diagonal_aphys_tei_ab,cmotomo_);
    resort_two(diagonal_aphys_tei_bb,cmotomo_);

    //resort_three(ThreeIntegral_,cmo2mo);

    outfile->Printf("\n Resorting integrals takes   %8.8fs", resort_integrals.get());
}
}}<|MERGE_RESOLUTION|>--- conflicted
+++ resolved
@@ -1371,10 +1371,6 @@
     FullFrozenV["rspq"] = ThreeIntegral["grs"]*ThreeIntegral["gpq"];
     FullFrozenV["rspq"] -=ThreeIntegral["grq"]*ThreeIntegral["gps"];
     FullFrozenVAB["rspq"] = ThreeIntegral["grs"]*ThreeIntegral["gpq"];
-<<<<<<< HEAD
-    Test["rpq"] =ThreeIntegral["grq"]*ThreeIntegral["gpr"];
-=======
->>>>>>> 62b1529c
 
 
     FullFrozenV.citerate([&](const std::vector<size_t>& i,const std::vector<SpinType>& spin,const double& value){
