/*
 * @BEGIN LICENSE
 *
 * Forte: an open-source plugin to Psi4 (https://github.com/psi4/psi4)
 * t    hat implements a variety of quantum chemistry methods for strongly
 * correlated electrons.
 *
 * Copyright (c) 2012-2019 by its authors (see LICENSE, AUTHORS).
 *
 * The copyrights for code used from other parties are included in
 * the corresponding files.
 *
 * This program is free software: you can redistribute it and/or modify
 * it under the terms of the GNU General Public License as published by
 * the Free Software Foundation, either version 3 of the License, or
 * (at your option) any later version.
 *
 * This program is distributed in the hope that it will be useful,
 * but WITHOUT ANY WARRANTY; without even the implied warranty of
 * MERCHANTABILITY or FITNESS FOR A PARTICULAR PURPOSE.  See the
 * GNU General Public License for more details.
 *
 * You should have received a copy of the GNU General Public License
 * along with this program.  If not, see http://www.gnu.org/licenses/.
 *
 * @END LICENSE
 */

#ifndef _python_api_h_
#define _python_api_h_

#include <pybind11/pybind11.h>
#include <pybind11/stl.h>

#include "psi4/libpsi4util/process.h"
#include "psi4/libmints/wavefunction.h"

#include "base_classes/active_space_solver.h"
#include "base_classes/mo_space_info.h"
#include "base_classes/orbital_transform.h"
#include "integrals/integrals.h"
#include "integrals/make_integrals.h"

#include "helpers/printing.h"

#include "orbital-helpers/aosubspace.h"
#include "orbital-helpers/localize.h"
#include "orbital-helpers/mp2_nos.h"
#include "orbital-helpers/semi_canonicalize.h"
#include "orbital-helpers/orbital_embedding.h"
#include "orbital-helpers/fragment_projector.h"

#include "forte.h"
#include "rhf_density.h"
#include "fci/fci_solver.h"
#include "base_classes/dynamic_correlation_solver.h"
#include "base_classes/state_info.h"
#include "base_classes/scf_info.h"
#include "mrdsrg-helper/run_dsrg.h"
#include "mrdsrg-spin-integrated/master_mrdsrg.h"

#include "sparse_ci/determinant.h"
#include "sparse_ci/determinant_hashvector.h"
#include "sparse_ci/determinant_sq_operator.h"

namespace py = pybind11;
using namespace pybind11::literals;

namespace forte {

/// Export the ForteOptions class
void export_ForteOptions(py::module& m) {
    py::class_<ForteOptions, std::shared_ptr<ForteOptions>>(m, "ForteOptions")
        .def(py::init<>())
        .def(py::init<psi::Options&>())
        .def("add_bool", &ForteOptions::add_bool, "Add a boolean option")
        .def("add_int", &ForteOptions::add_int, "Add an integer option")
        .def("add_double", &ForteOptions::add_double, "Add a double option")
        .def("add_str",
             (void (ForteOptions::*)(const std::string&, const std::string&, const std::string&)) &
                 ForteOptions::add_str,
             "Add a string option")
        .def("add_str",
             (void (ForteOptions::*)(const std::string&, const std::string&,
                                     const std::vector<std::string>&, const std::string&)) &
                 ForteOptions::add_str,
             "Add a string option")
        .def("add_array", &ForteOptions::add_array, "Add an array option")
        .def("get_bool", &ForteOptions::get_bool, "Get a boolean option")
        .def("get_int", &ForteOptions::get_int, "Get an integer option")
        .def("get_double", &ForteOptions::get_double, "Get a double option")
        .def("get_str", &ForteOptions::get_str, "Get a string option")
        .def("get_int_vec", &ForteOptions::get_int_vec, "Get a vector of integers option")
        .def("push_options_to_psi4", &ForteOptions::push_options_to_psi4)
        .def("update_psi_options", &ForteOptions::update_psi_options)
        .def("generate_documentation", &ForteOptions::generate_documentation);
}

/// Export the ActiveSpaceMethod class
void export_ActiveSpaceMethod(py::module& m) {
    py::class_<ActiveSpaceMethod>(m, "ActiveSpaceMethod")
        .def("compute_energy", &ActiveSpaceMethod::compute_energy);
}

void export_ActiveSpaceSolver(py::module& m) {
    py::class_<ActiveSpaceSolver>(m, "ActiveSpaceSolver")
        .def("compute_energy", &ActiveSpaceSolver::compute_energy)
        .def("rdms", &ActiveSpaceSolver::rdms)
        .def("compute_average_rdms", &ActiveSpaceSolver::compute_average_rdms)
        .def("compute_contracted_energy", &ActiveSpaceSolver::compute_contracted_energy,
             "as_ints"_a, "max_body"_a,
             "Solve the contracted CI eigenvalue problem using given integrals")
        .def("compute_average_rdms", &ActiveSpaceSolver::compute_average_rdms,
             "Compute the weighted average reference");

    m.def("compute_average_state_energy", &compute_average_state_energy,
          "Compute the average energy given the energies and weights of each state");
}

/// Export the OrbitalTransform class
void export_OrbitalTransform(py::module& m) {
    py::class_<OrbitalTransform>(m, "OrbitalTransform")
        .def("compute_transformation", &OrbitalTransform::compute_transformation)
        .def("get_Ua", &OrbitalTransform::get_Ua, "Get Ua rotation")
        .def("get_Ub", &OrbitalTransform::get_Ub, "Get Ub rotation");
}

constexpr int Determinant::num_str_bits;
constexpr int Determinant::num_det_bits;

/// Export the Determinant class
void export_Determinant(py::module& m) {
    py::class_<Determinant>(m, "Determinant")
        .def(py::init<>())
        .def(py::init<const Determinant&>())
        .def(py::init<const std::vector<bool>&, const std::vector<bool>&>())
        .def("get_alfa_bits", &Determinant::get_alfa_bits, "Get alpha bits")
        .def("get_beta_bits", &Determinant::get_beta_bits, "Get beta bits")
        .def_readonly_static("num_str_bits", &Determinant::num_str_bits)
        .def_readonly_static("num_det_bits", &Determinant::num_det_bits)
        .def("get_alfa_bit", &Determinant::get_alfa_bit, "n"_a, "Get the value of an alpha bit")
        .def("get_beta_bit", &Determinant::get_beta_bit, "n"_a, "Get the value of a beta bit")
        .def("set_alfa_bit", &Determinant::set_alfa_bit, "n"_a, "value"_a,
             "Set the value of an alpha bit")
        .def("set_beta_bit", &Determinant::set_beta_bit, "n"_a, "value"_a,
             "Set the value of an beta bit")
        .def("create_alfa_bit", &Determinant::create_alfa_bit, "n"_a, "Create an alpha bit")
        .def("create_beta_bit", &Determinant::create_beta_bit, "n"_a, "Create a beta bit")
        .def("destroy_alfa_bit", &Determinant::destroy_alfa_bit, "n"_a, "Destroy an alpha bit")
        .def("destroy_beta_bit", &Determinant::destroy_beta_bit, "n"_a, "Destroy a beta bit")
        .def("gen_excitation", &Determinant::gen_excitation, "Apply a generic excitation")
        .def("str", &Determinant::str, "Get the string representation of the Slater determinant")
        .def("__repr__", [](const Determinant& a) { return a.str(); })
        .def("__str__", [](const Determinant& a) { return a.str(); })
        .def("__eq__", [](const Determinant& a, const Determinant& b) { return a == b; })
        .def("__lt__", [](const Determinant& a, const Determinant& b) { return a < b; })
        .def("__hash__", [](const Determinant& a) { return Determinant::Hash()(a); });
    py::class_<DeterminantHashVec>(m, "DeterminantHashVec")
        .def(py::init<>())
        .def(py::init<const std::vector<Determinant>&>())
        .def(py::init<const det_hashvec&>())
        .def("add", &DeterminantHashVec::add, "Add a determinant")
        .def("size", &DeterminantHashVec::size, "Get the size of the vector")
        .def("get_det", &DeterminantHashVec::get_det, "Return a specific determinant by reference")
        .def("get_idx", &DeterminantHashVec::get_idx, " Return the index of a determinant");

    py::class_<DeterminantSQOperator>(m, "DeterminantSQOperator")
        .def(py::init<>())
        .def("add_operator", &DeterminantSQOperator::add_operator, "Add an operator");
}

// TODO: export more classes using the function above
PYBIND11_MODULE(forte, m) {
    m.doc() = "pybind11 Forte module"; // module docstring
    m.def("read_options", &read_options, "Read Forte options");
    m.def("startup", &startup);
    m.def("cleanup", &cleanup);
    m.def("banner", &banner, "Print forte banner");
    m.def("print_method_banner", &print_method_banner, "text"_a, "separator"_a = "-",
          "Print a method banner");
    m.def("make_mo_space_info", &make_mo_space_info, "Make a MOSpaceInfo object");
    m.def("make_aosubspace_projector", &make_aosubspace_projector, "Make a AOSubspace projector");
    m.def("make_avas", &make_avas, "Make AVAS orbitals");
    m.def("make_fragment_projector", &make_fragment_projector,
          "Make a fragment(embedding) projector");
    m.def("make_embedding", &make_embedding, "Apply fragment projector to embed");
    m.def("build_inner_space", &build_inner_space, "Build C, A, V for inner layer from options");
	m.def("build_casscf_density", &build_casscf_density, "Build rdms from a CASSCF computation");
    m.def("make_forte_integrals", &make_forte_integrals, "Make Forte integrals");
    m.def("forte_old_methods", &forte_old_methods, "Run Forte methods");
    m.def("make_active_space_method", &make_active_space_method, "Make an active space method");
    m.def("make_active_space_solver", &make_active_space_solver, "Make an active space solver");
    m.def("make_orbital_transformation", &make_orbital_transformation,
          "Make an orbital transformation");
    m.def("make_state_info_from_psi_wfn", &make_state_info_from_psi_wfn,
          "Make a state info object from a psi4 Wavefunction");
    m.def("to_state_nroots_map", &to_state_nroots_map,
          "Convert a map of StateInfo to weight lists to a map of StateInfo to number of states.");
    m.def("make_state_weights_map", &make_state_weights_map,
          "Make a list of target states with their weigth");
    m.def("make_active_space_ints", &make_active_space_ints,
          "Make an object that holds the molecular orbital integrals for the active orbitals");
    m.def("make_dynamic_correlation_solver", &make_dynamic_correlation_solver,
          "Make a dynamical correlation solver");
    m.def("make_dsrg_method", &make_dsrg_method,
          "Make a DSRG method (spin-integrated implementation)");
    m.def("make_dsrg_so_y", &make_dsrg_so_y, "Make a DSRG pointer (spin-orbital implementation)");
    m.def("make_dsrg_so_f", &make_dsrg_so_f, "Make a DSRG pointer (spin-orbital implementation)");
    m.def("make_dsrg_spin_adapted", &make_dsrg_spin_adapted,
          "Make a DSRG pointer (spin-adapted implementation)");

    export_ForteOptions(m);

    export_ActiveSpaceMethod(m);
    export_ActiveSpaceSolver(m);

    export_OrbitalTransform(m);

    export_Determinant(m);

    //    export_FCISolver(m);

    // export MOSpaceInfo
    py::class_<MOSpaceInfo, std::shared_ptr<MOSpaceInfo>>(m, "MOSpaceInfo")
        .def("size", &MOSpaceInfo::size);

    // export ForteIntegrals
    py::class_<ForteIntegrals, std::shared_ptr<ForteIntegrals>>(m, "ForteIntegrals")
        .def("rotate_orbitals", &ForteIntegrals::rotate_orbitals)
        .def("nmo", &ForteIntegrals::nmo)
        .def("ncmo", &ForteIntegrals::ncmo)
<<<<<<< HEAD
        .def("build_from_asints", &ForteIntegrals::build_from_asints);
=======
        .def("update_mo_space_info", &ForteIntegrals::update_mo_space_info);
>>>>>>> f7c396d9

    // export StateInfo
    py::class_<StateInfo, std::shared_ptr<StateInfo>>(m, "StateInfo")
        .def(py::init<int, int, int, int, int>(), "na"_a, "nb"_a, "multiplicity"_a, "twice_ms"_a,
             "irrep"_a);

    // export SCFInfo
    py::class_<SCFInfo, std::shared_ptr<SCFInfo>>(m, "SCFInfo")
        .def(py::init<psi::SharedWavefunction>());

    // export DynamicCorrelationSolver
    py::class_<DynamicCorrelationSolver, std::shared_ptr<DynamicCorrelationSolver>>(
        m, "DynamicCorrelationSolver")
        .def("compute_energy", &DynamicCorrelationSolver::compute_energy);

    // export ActiveSpaceIntegrals
    py::class_<ActiveSpaceIntegrals, std::shared_ptr<ActiveSpaceIntegrals>>(m,
                                                                            "ActiveSpaceIntegrals")
        .def("slater_rules", &ActiveSpaceIntegrals::slater_rules,
             "Compute the matrix element of the Hamiltonian between two determinants")
        .def("nuclear_repulsion_energy", &ActiveSpaceIntegrals::nuclear_repulsion_energy,
             "Get the nuclear repulsion energy")
        .def("frozen_core_energy", &ActiveSpaceIntegrals::frozen_core_energy,
             "Get the frozen core energy (contribution from FROZEN_DOCC)")
        .def("scalar_energy", &ActiveSpaceIntegrals::scalar_energy,
             "Get the scalar_energy energy (contribution from RESTRICTED_DOCC)")
        .def("oei_a", &ActiveSpaceIntegrals::oei_a, "Get the alpha effective one-electron integral")
        .def("oei_b", &ActiveSpaceIntegrals::oei_b, "Get the beta effective one-electron integral")
        .def("tei_aa", &ActiveSpaceIntegrals::tei_aa, "alpha-alpha two-electron integral <pq||rs>")
        .def("tei_ab", &ActiveSpaceIntegrals::tei_ab, "alpha-beta two-electron integral <pq|rs>")
        .def("tei_bb", &ActiveSpaceIntegrals::tei_bb, "beta-beta two-electron integral <pq||rs>")
        .def("print", &ActiveSpaceIntegrals::print, "Print the integrals (alpha-alpha case)");

    // export SemiCanonical
    py::class_<SemiCanonical>(m, "SemiCanonical")
        .def(py::init<std::shared_ptr<MOSpaceInfo>, std::shared_ptr<ForteIntegrals>,
                      std::shared_ptr<ForteOptions>, bool>(),
             "mo_space_info"_a, "ints"_a, "options"_a, "quiet_banner"_a = false)
        .def("semicanonicalize", &SemiCanonical::semicanonicalize, "reference"_a,
             "max_rdm_level"_a = 3, "build_fock"_a = true, "transform"_a = true,
             "Semicanonicalize the orbitals and transform the integrals and reference")
        .def("transform_rdms", &SemiCanonical::transform_rdms, "Ua"_a, "Ub"_a, "reference"_a,
             "max_rdm_level"_a, "Transform the RDMs by input rotation matrices")
        .def("Ua_t", &SemiCanonical::Ua_t, "Return the alpha rotation matrix in the active space")
        .def("Ub_t", &SemiCanonical::Ub_t, "Return the beta rotation matrix in the active space");

    // export RDMs
    py::class_<RDMs>(m, "RDMs");

    // export ambit::Tensor
    py::class_<ambit::Tensor>(m, "ambitTensor");

    // export MASTER_DSRG
    py::class_<MASTER_DSRG>(m, "MASTER_DSRG")
        .def("compute_energy", &MASTER_DSRG::compute_energy, "Compute the DSRG energy")
        .def("compute_Heff_actv", &MASTER_DSRG::compute_Heff_actv,
             "Return the DSRG dressed ActiveSpaceIntegrals")
        .def("deGNO_DMbar_actv", &MASTER_DSRG::deGNO_DMbar_actv,
             "Return the DSRG dressed dipole integrals")
        .def("nuclear_dipole", &MASTER_DSRG::nuclear_dipole,
             "Return nuclear components of dipole moments")
        .def("set_Uactv", &MASTER_DSRG::set_Uactv, "Ua"_a, "Ub"_a,
             "Set active part orbital rotation matrix (from original to semicanonical)");

    // export MRDSRG_SO
    py::class_<MRDSRG_SO>(m, "MRDSRG_SO")
        .def("compute_energy", &MRDSRG_SO::compute_energy, "Compute DSRG energy")
        .def("compute_Heff_actv", &MRDSRG_SO::compute_Heff_actv,
             "Return the DSRG dressed ActiveSpaceIntegrals");
    // export SOMRDSRG
    py::class_<SOMRDSRG>(m, "SOMRDSRG")
        .def("compute_energy", &SOMRDSRG::compute_energy, "Compute DSRG energy")
        .def("compute_Heff_actv", &SOMRDSRG::compute_Heff_actv,
             "Return the DSRG dressed ActiveSpaceIntegrals");

    // export DSRG_MRPT spin-adapted code
    py::class_<DSRG_MRPT>(m, "DSRG_MRPT")
        .def("compute_energy", &DSRG_MRPT::compute_energy, "Compute DSRG energy")
        .def("compute_Heff_actv", &DSRG_MRPT::compute_Heff_actv,
             "Return the DSRG dressed ActiveSpaceIntegrals");

    // export DressedQuantity for dipole moments
    py::class_<DressedQuantity>(m, "DressedQuantity")
        .def("contract_with_rdms", &DressedQuantity::contract_with_rdms, "reference"_a,
             "Contract densities with quantity");

    // RHF density
    py::class_<RHF_DENSITY>(m, "RHF_DENSITY")
        .def(py::init<std::shared_ptr<SCFInfo>, std::shared_ptr<MOSpaceInfo>>(), "scf_info"_a,
             "mo_space_info"_a)
        .def("rhf_rdms", &RHF_DENSITY::rhf_rdms, "RHF RDMs in the active space");
}

} // namespace forte

#endif // _python_api_h_<|MERGE_RESOLUTION|>--- conflicted
+++ resolved
@@ -229,11 +229,8 @@
         .def("rotate_orbitals", &ForteIntegrals::rotate_orbitals)
         .def("nmo", &ForteIntegrals::nmo)
         .def("ncmo", &ForteIntegrals::ncmo)
-<<<<<<< HEAD
         .def("build_from_asints", &ForteIntegrals::build_from_asints);
-=======
-        .def("update_mo_space_info", &ForteIntegrals::update_mo_space_info);
->>>>>>> f7c396d9
+        //.def("update_mo_space_info", &ForteIntegrals::update_mo_space_info);
 
     // export StateInfo
     py::class_<StateInfo, std::shared_ptr<StateInfo>>(m, "StateInfo")
