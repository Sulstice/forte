/*
 * @BEGIN LICENSE
 *
 * Forte: an open-source plugin to Psi4 (https://github.com/psi4/psi4)
 * t    hat implements a variety of quantum chemistry methods for strongly
 * correlated electrons.
 *
 * Copyright (c) 2012-2019 by its authors (see LICENSE, AUTHORS).
 *
 * The copyrights for code used from other parties are included in
 * the corresponding files.
 *
 * This program is free software: you can redistribute it and/or modify
 * it under the terms of the GNU General Public License as published by
 * the Free Software Foundation, either version 3 of the License, or
 * (at your option) any later version.
 *
 * This program is distributed in the hope that it will be useful,
 * but WITHOUT ANY WARRANTY; without even the implied warranty of
 * MERCHANTABILITY or FITNESS FOR A PARTICULAR PURPOSE.  See the
 * GNU General Public License for more details.
 *
 * You should have received a copy of the GNU General Public License
 * along with this program.  If not, see http://www.gnu.org/licenses/.
 *
 * @END LICENSE
 */

#ifndef _python_api_h_
#define _python_api_h_

#include <pybind11/pybind11.h>
#include <pybind11/stl.h>

#include "psi4/libpsi4util/process.h"
#include "psi4/libmints/wavefunction.h"

#include "base_classes/active_space_solver.h"
#include "base_classes/mo_space_info.h"
#include "base_classes/orbital_transform.h"
#include "integrals/integrals.h"
#include "integrals/make_integrals.h"

#include "helpers/printing.h"

#include "orbital-helpers/aosubspace.h"
#include "orbital-helpers/localize.h"
#include "orbital-helpers/mp2_nos.h"
#include "orbital-helpers/semi_canonicalize.h"
#include "orbital-helpers/orbital_embedding.h"
#include "orbital-helpers/fragment_projector.h"

#include "forte.h"
#include "fci/fci_solver.h"
#include "base_classes/dynamic_correlation_solver.h"
#include "base_classes/state_info.h"
#include "base_classes/scf_info.h"
#include "mrdsrg-helper/run_dsrg.h"
#include "mrdsrg-spin-integrated/master_mrdsrg.h"

#include "sparse_ci/determinant.h"
#include "sparse_ci/determinant_hashvector.h"
#include "sparse_ci/determinant_sq_operator.h"

namespace py = pybind11;
using namespace pybind11::literals;

namespace forte {

/// Export the ForteOptions class
void export_ForteOptions(py::module& m) {
    py::class_<ForteOptions, std::shared_ptr<ForteOptions>>(m, "ForteOptions")
        .def(py::init<>())
        .def("set_group", &ForteOptions::set_group, "Set the options group")
        .def("add_bool", &ForteOptions::add_bool, "Add a boolean option")
        .def("add_int", &ForteOptions::add_int, "Add an integer option")
        .def("add_double", &ForteOptions::add_double, "Add a double option")
        .def("add_str",
             (void (ForteOptions::*)(const std::string&, const std::string&, const std::string&)) &
                 ForteOptions::add_str,
             "Add a string option")
        .def("add_str",
             (void (ForteOptions::*)(const std::string&, const std::string&,
                                     const std::vector<std::string>&, const std::string&)) &
                 ForteOptions::add_str,
             "Add a string option")
        .def("add_int_array", &ForteOptions::add_int_array, "Add an array of integers option")
        .def("add_double_array", &ForteOptions::add_double_array, "Add an array of doubles option")
        .def("add_array", &ForteOptions::add_array, "Add an array option for general elements")
        .def("get_bool", &ForteOptions::get_bool, "Get a boolean option")
        .def("get_int", &ForteOptions::get_int, "Get an integer option")
        .def("get_double", &ForteOptions::get_double, "Get a double option")
        .def("get_str", &ForteOptions::get_str, "Get a string option")
        .def("get_int_vec", &ForteOptions::get_int_vec, "Get a vector of integers option")
        .def("push_options_to_psi4", &ForteOptions::push_options_to_psi4,
             "Push the options list to Psi4")
        .def("get_options_from_psi4", &ForteOptions::get_options_from_psi4,
             "Read the value of options from Psi4")
        .def("update_psi_options", &ForteOptions::update_psi_options)
        .def("generate_documentation", &ForteOptions::generate_documentation)
        .def("dict", &ForteOptions::dict);
}

/// Export the ActiveSpaceMethod class
void export_ActiveSpaceMethod(py::module& m) {
    py::class_<ActiveSpaceMethod>(m, "ActiveSpaceMethod")
        .def("compute_energy", &ActiveSpaceMethod::compute_energy);
}

void export_ActiveSpaceSolver(py::module& m) {
    py::class_<ActiveSpaceSolver>(m, "ActiveSpaceSolver")
        .def("compute_energy", &ActiveSpaceSolver::compute_energy)
        .def("rdms", &ActiveSpaceSolver::rdms)
        .def("compute_average_rdms", &ActiveSpaceSolver::compute_average_rdms)
        .def("compute_contracted_energy", &ActiveSpaceSolver::compute_contracted_energy,
             "as_ints"_a, "max_body"_a,
             "Solve the contracted CI eigenvalue problem using given integrals")
        .def("compute_average_rdms", &ActiveSpaceSolver::compute_average_rdms,
             "Compute the weighted average reference");

    m.def("compute_average_state_energy", &compute_average_state_energy,
          "Compute the average energy given the energies and weights of each state");
}

/// Export the OrbitalTransform class
void export_OrbitalTransform(py::module& m) {
    py::class_<OrbitalTransform>(m, "OrbitalTransform")
        .def("compute_transformation", &OrbitalTransform::compute_transformation)
        .def("get_Ua", &OrbitalTransform::get_Ua, "Get Ua rotation")
        .def("get_Ub", &OrbitalTransform::get_Ub, "Get Ub rotation");
}

constexpr int Determinant::num_str_bits;
constexpr int Determinant::num_det_bits;

/// Export the Determinant class
void export_Determinant(py::module& m) {
    py::class_<Determinant>(m, "Determinant")
        .def(py::init<>())
        .def(py::init<const Determinant&>())
        .def(py::init<const std::vector<bool>&, const std::vector<bool>&>())
        .def("get_alfa_bits", &Determinant::get_alfa_bits, "Get alpha bits")
        .def("get_beta_bits", &Determinant::get_beta_bits, "Get beta bits")
        .def_readonly_static("num_str_bits", &Determinant::num_str_bits)
        .def_readonly_static("num_det_bits", &Determinant::num_det_bits)
        .def("get_alfa_bit", &Determinant::get_alfa_bit, "n"_a, "Get the value of an alpha bit")
        .def("get_beta_bit", &Determinant::get_beta_bit, "n"_a, "Get the value of a beta bit")
        .def("set_alfa_bit", &Determinant::set_alfa_bit, "n"_a, "value"_a,
             "Set the value of an alpha bit")
        .def("set_beta_bit", &Determinant::set_beta_bit, "n"_a, "value"_a,
             "Set the value of an beta bit")
        .def("create_alfa_bit", &Determinant::create_alfa_bit, "n"_a, "Create an alpha bit")
        .def("create_beta_bit", &Determinant::create_beta_bit, "n"_a, "Create a beta bit")
        .def("destroy_alfa_bit", &Determinant::destroy_alfa_bit, "n"_a, "Destroy an alpha bit")
        .def("destroy_beta_bit", &Determinant::destroy_beta_bit, "n"_a, "Destroy a beta bit")
        .def("gen_excitation", &Determinant::gen_excitation, "Apply a generic excitation")
        .def("str", &Determinant::str, "Get the string representation of the Slater determinant")
        .def("__repr__", [](const Determinant& a) { return a.str(); })
        .def("__str__", [](const Determinant& a) { return a.str(); })
        .def("__eq__", [](const Determinant& a, const Determinant& b) { return a == b; })
        .def("__lt__", [](const Determinant& a, const Determinant& b) { return a < b; })
        .def("__hash__", [](const Determinant& a) { return Determinant::Hash()(a); });
    py::class_<DeterminantHashVec>(m, "DeterminantHashVec")
        .def(py::init<>())
        .def(py::init<const std::vector<Determinant>&>())
        .def(py::init<const det_hashvec&>())
        .def("add", &DeterminantHashVec::add, "Add a determinant")
        .def("size", &DeterminantHashVec::size, "Get the size of the vector")
        .def("get_det", &DeterminantHashVec::get_det, "Return a specific determinant by reference")
        .def("get_idx", &DeterminantHashVec::get_idx, " Return the index of a determinant");

    py::class_<DeterminantSQOperator>(m, "DeterminantSQOperator")
        .def(py::init<>())
        .def("add_operator", &DeterminantSQOperator::add_operator, "Add an operator");
}

// TODO: export more classes using the function above
PYBIND11_MODULE(forte, m) {
    m.doc() = "pybind11 Forte module"; // module docstring
    m.def("read_options", &read_options, "Read Forte options");
    m.def("startup", &startup);
    m.def("cleanup", &cleanup);
    m.def("banner", &banner, "Print forte banner");
    m.def("print_method_banner", &print_method_banner, "text"_a, "separator"_a = "-",
          "Print a method banner");
    m.def("make_mo_space_info", &make_mo_space_info, "Make a MOSpaceInfo object");
    m.def("make_mo_space_info_map", &make_mo_space_info_map, "ref_wfn"_a, "mo_space_map"_a,
          "reorder"_a = std::vector<size_t>(), "Make a MOSpaceInfo object using a dictionary");
    m.def("make_aosubspace_projector", &make_aosubspace_projector, "Make a AOSubspace projector");
    m.def("make_avas", &make_avas, "Make AVAS orbitals");
    m.def("make_fragment_projector", &make_fragment_projector,
          "Make a fragment(embedding) projector");
    m.def("make_embedding", &make_embedding, "Apply fragment projector to embed");
    m.def("make_forte_integrals", &make_forte_integrals, "Make Forte integrals");
    m.def("forte_old_methods", &forte_old_methods, "Run Forte methods");
    m.def("make_active_space_method", &make_active_space_method, "Make an active space method");
    m.def("make_active_space_solver", &make_active_space_solver, "Make an active space solver");
    m.def("make_orbital_transformation", &make_orbital_transformation,
          "Make an orbital transformation");
    m.def("make_state_info_from_psi_wfn", &make_state_info_from_psi_wfn,
          "Make a state info object from a psi4 Wavefunction");
    m.def("to_state_nroots_map", &to_state_nroots_map,
          "Convert a map of StateInfo to weight lists to a map of StateInfo to number of states.");
    m.def("make_state_weights_map", &make_state_weights_map,
          "Make a list of target states with their weigth");
    m.def("make_active_space_ints", &make_active_space_ints,
          "Make an object that holds the molecular orbital integrals for the active orbitals");
    m.def("make_dynamic_correlation_solver", &make_dynamic_correlation_solver,
          "Make a dynamical correlation solver");
<<<<<<< HEAD
    m.def("make_dsrg_method", &make_dsrg_method, "Make a DSRG method");
    m.def("get_no_occs", &get_no_occs, "Print the natural orbital occupations from RDMs");
    m.def("get_rdm_data", &get_rdm_data, "Return a vector of vector-ized rdms");
=======
    m.def("make_dsrg_method", &make_dsrg_method,
          "Make a DSRG method (spin-integrated implementation)");
    m.def("make_dsrg_so_y", &make_dsrg_so_y, "Make a DSRG pointer (spin-orbital implementation)");
    m.def("make_dsrg_so_f", &make_dsrg_so_f, "Make a DSRG pointer (spin-orbital implementation)");
    m.def("make_dsrg_spin_adapted", &make_dsrg_spin_adapted,
          "Make a DSRG pointer (spin-adapted implementation)");
>>>>>>> ac2edb14

    export_ForteOptions(m);

    export_ActiveSpaceMethod(m);
    export_ActiveSpaceSolver(m);

    export_OrbitalTransform(m);

    export_Determinant(m);

    //    export_FCISolver(m);

    // export MOSpaceInfo
    py::class_<MOSpaceInfo, std::shared_ptr<MOSpaceInfo>>(m, "MOSpaceInfo")
        .def("size", &MOSpaceInfo::size)
        .def("get_corr_abs_mo", &MOSpaceInfo::get_corr_abs_mo,
             "Absolute index of the molecular orbitals in a space excluding the frozen "
             "core/virtual orbitals");

    // export ForteIntegrals
    py::class_<ForteIntegrals, std::shared_ptr<ForteIntegrals>>(m, "ForteIntegrals")
        .def("rotate_orbitals", &ForteIntegrals::rotate_orbitals)
        .def("nmo", &ForteIntegrals::nmo)
        .def("ncmo", &ForteIntegrals::ncmo);

    // export StateInfo
    py::class_<StateInfo, std::shared_ptr<StateInfo>>(m, "StateInfo")
        .def(py::init<int, int, int, int, int>(), "na"_a, "nb"_a, "multiplicity"_a, "twice_ms"_a,
             "irrep"_a)
        .def("na", &StateInfo::na, "Return the number of alpha electrons")
        .def("nb", &StateInfo::nb, "Return the number of beta electrons")
        .def("multiplicity", &StateInfo::multiplicity, "Return the multiplicity")
        .def("twice_ms", &StateInfo::twice_ms, "Return 2 x Ms")
        .def("irrep", &StateInfo::irrep, "Return the irrep index")
        .def("multiplicity_label", &StateInfo::multiplicity_label, "return the multiplicity symbol")
        .def("irrep_label", &StateInfo::irrep_label, "return the irrep symbol")
        .def("str", &StateInfo::str, "return a string representation of this object");

    // export SCFInfo
    py::class_<SCFInfo, std::shared_ptr<SCFInfo>>(m, "SCFInfo")
        .def(py::init<psi::SharedWavefunction>());

    // export DynamicCorrelationSolver
    py::class_<DynamicCorrelationSolver, std::shared_ptr<DynamicCorrelationSolver>>(
        m, "DynamicCorrelationSolver")
        .def("compute_energy", &DynamicCorrelationSolver::compute_energy);

    // export ActiveSpaceIntegrals
    py::class_<ActiveSpaceIntegrals, std::shared_ptr<ActiveSpaceIntegrals>>(m,
                                                                            "ActiveSpaceIntegrals")
        .def("slater_rules", &ActiveSpaceIntegrals::slater_rules,
             "Compute the matrix element of the Hamiltonian between two determinants")
        .def("nuclear_repulsion_energy", &ActiveSpaceIntegrals::nuclear_repulsion_energy,
             "Get the nuclear repulsion energy")
        .def("frozen_core_energy", &ActiveSpaceIntegrals::frozen_core_energy,
             "Get the frozen core energy (contribution from FROZEN_DOCC)")
        .def("scalar_energy", &ActiveSpaceIntegrals::scalar_energy,
             "Get the scalar_energy energy (contribution from RESTRICTED_DOCC)")
        .def("oei_a", &ActiveSpaceIntegrals::oei_a, "Get the alpha effective one-electron integral")
        .def("oei_b", &ActiveSpaceIntegrals::oei_b, "Get the beta effective one-electron integral")
        .def("tei_aa", &ActiveSpaceIntegrals::tei_aa, "alpha-alpha two-electron integral <pq||rs>")
        .def("tei_ab", &ActiveSpaceIntegrals::tei_ab, "alpha-beta two-electron integral <pq|rs>")
        .def("tei_bb", &ActiveSpaceIntegrals::tei_bb, "beta-beta two-electron integral <pq||rs>")
        .def("print", &ActiveSpaceIntegrals::print, "Print the integrals (alpha-alpha case)");

    // export SemiCanonical
    py::class_<SemiCanonical>(m, "SemiCanonical")
        .def(py::init<std::shared_ptr<MOSpaceInfo>, std::shared_ptr<ForteIntegrals>,
                      std::shared_ptr<ForteOptions>, bool>(),
             "mo_space_info"_a, "ints"_a, "options"_a, "quiet_banner"_a = false)
        .def("semicanonicalize", &SemiCanonical::semicanonicalize, "reference"_a,
             "max_rdm_level"_a = 3, "build_fock"_a = true, "transform"_a = true,
             "Semicanonicalize the orbitals and transform the integrals and reference")
        .def("transform_rdms", &SemiCanonical::transform_rdms, "Ua"_a, "Ub"_a, "reference"_a,
             "max_rdm_level"_a, "Transform the RDMs by input rotation matrices")
        .def("Ua_t", &SemiCanonical::Ua_t, "Return the alpha rotation matrix in the active space")
        .def("Ub_t", &SemiCanonical::Ub_t, "Return the beta rotation matrix in the active space");

    // export RDMs
    py::class_<RDMs>(m, "RDMs");

    // export ambit::Tensor
    py::class_<ambit::Tensor>(m, "ambitTensor");

    // export MASTER_DSRG
    py::class_<MASTER_DSRG>(m, "MASTER_DSRG")
        .def("compute_energy", &MASTER_DSRG::compute_energy, "Compute the DSRG energy")
        .def("compute_Heff_actv", &MASTER_DSRG::compute_Heff_actv,
             "Return the DSRG dressed ActiveSpaceIntegrals")
        .def("deGNO_DMbar_actv", &MASTER_DSRG::deGNO_DMbar_actv,
             "Return the DSRG dressed dipole integrals")
        .def("nuclear_dipole", &MASTER_DSRG::nuclear_dipole,
             "Return nuclear components of dipole moments")
        .def("set_Uactv", &MASTER_DSRG::set_Uactv, "Ua"_a, "Ub"_a,
             "Set active part orbital rotation matrix (from original to semicanonical)");

    // export MRDSRG_SO
    py::class_<MRDSRG_SO>(m, "MRDSRG_SO")
        .def("compute_energy", &MRDSRG_SO::compute_energy, "Compute DSRG energy")
        .def("compute_Heff_actv", &MRDSRG_SO::compute_Heff_actv,
             "Return the DSRG dressed ActiveSpaceIntegrals");
    // export SOMRDSRG
    py::class_<SOMRDSRG>(m, "SOMRDSRG")
        .def("compute_energy", &SOMRDSRG::compute_energy, "Compute DSRG energy")
        .def("compute_Heff_actv", &SOMRDSRG::compute_Heff_actv,
             "Return the DSRG dressed ActiveSpaceIntegrals");

    // export DSRG_MRPT spin-adapted code
    py::class_<DSRG_MRPT>(m, "DSRG_MRPT")
        .def("compute_energy", &DSRG_MRPT::compute_energy, "Compute DSRG energy")
        .def("compute_Heff_actv", &DSRG_MRPT::compute_Heff_actv,
             "Return the DSRG dressed ActiveSpaceIntegrals");

    // export DressedQuantity for dipole moments
    py::class_<DressedQuantity>(m, "DressedQuantity")
        .def("contract_with_rdms", &DressedQuantity::contract_with_rdms, "reference"_a,
             "Contract densities with quantity");
}

} // namespace forte

#endif // _python_api_h_<|MERGE_RESOLUTION|>--- conflicted
+++ resolved
@@ -184,7 +184,7 @@
     m.def("print_method_banner", &print_method_banner, "text"_a, "separator"_a = "-",
           "Print a method banner");
     m.def("make_mo_space_info", &make_mo_space_info, "Make a MOSpaceInfo object");
-    m.def("make_mo_space_info_map", &make_mo_space_info_map, "ref_wfn"_a, "mo_space_map"_a,
+    m.def("make_mo_space_info_from_map", &make_mo_space_info_from_map, "ref_wfn"_a, "mo_space_map"_a,
           "reorder"_a = std::vector<size_t>(), "Make a MOSpaceInfo object using a dictionary");
     m.def("make_aosubspace_projector", &make_aosubspace_projector, "Make a AOSubspace projector");
     m.def("make_avas", &make_avas, "Make AVAS orbitals");
@@ -207,18 +207,14 @@
           "Make an object that holds the molecular orbital integrals for the active orbitals");
     m.def("make_dynamic_correlation_solver", &make_dynamic_correlation_solver,
           "Make a dynamical correlation solver");
-<<<<<<< HEAD
-    m.def("make_dsrg_method", &make_dsrg_method, "Make a DSRG method");
-    m.def("get_no_occs", &get_no_occs, "Print the natural orbital occupations from RDMs");
-    m.def("get_rdm_data", &get_rdm_data, "Return a vector of vector-ized rdms");
-=======
     m.def("make_dsrg_method", &make_dsrg_method,
           "Make a DSRG method (spin-integrated implementation)");
     m.def("make_dsrg_so_y", &make_dsrg_so_y, "Make a DSRG pointer (spin-orbital implementation)");
     m.def("make_dsrg_so_f", &make_dsrg_so_f, "Make a DSRG pointer (spin-orbital implementation)");
     m.def("make_dsrg_spin_adapted", &make_dsrg_spin_adapted,
           "Make a DSRG pointer (spin-adapted implementation)");
->>>>>>> ac2edb14
+    m.def("get_no_occs", &get_no_occs, "Print the natural orbital occupations from RDMs");
+    m.def("get_rdm_data", &get_rdm_data, "Return a vector of vector-ized rdms");
 
     export_ForteOptions(m);
 
