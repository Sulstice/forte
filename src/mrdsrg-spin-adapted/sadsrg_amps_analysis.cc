/*
 * @BEGIN LICENSE
 *
 * Forte: an open-source plugin to Psi4 (https://github.com/psi4/psi4)
 * that implements a variety of quantum chemistry methods for strongly
 * correlated electrons.
 *
 * Copyright (c) 2012-2020 by its authors (see COPYING, COPYING.LESSER, AUTHORS).
 *
 * The copyrights for code used from other parties are included in
 * the corresponding files.
 *
 * This program is free software: you can redistribute it and/or modify
 * it under the terms of the GNU Lesser General Public License as published by
 * the Free Software Foundation, either version 3 of the License, or
 * (at your option) any later version.
 *
 * This program is distributed in the hope that it will be useful,
 * but WITHOUT ANY WARRANTY; without even the implied warranty of
 * MERCHANTABILITY or FITNESS FOR A PARTICULAR PURPOSE.  See the
 * GNU Lesser General Public License for more details.
 *
 * You should have received a copy of the GNU Lesser General Public License
 * along with this program.  If not, see http://www.gnu.org/licenses/.
 *
 * @END LICENSE
 */

#include <algorithm>

#include "psi4/libpsi4util/PsiOutStream.h"

#include "sadsrg.h"

using namespace psi;

namespace forte {

void SADSRG::internal_amps_T1(BlockedTensor& T1) {
<<<<<<< HEAD
    if (t1_internals_.size() == 0) {
        T1.block("aa").zero();
    } else {
        int nactv = actv_mos_.size();
        auto& T1data = T1.block("aa").data();
        std::vector<double> T1copy(T1data.size());

        for (const auto& t : t1_internals_) {
            std::string gas1, gas2;
            bool pure;
            std::tie(gas1, gas2, pure) = t;

            auto mos_o = gas_actv_rel_mos_[gas1];
            auto mos_v = gas_actv_rel_mos_[gas2];
            int no = mos_o.size();
            int nv = mos_v.size();

            if (pure) {
                for (int p = 0; p < no; ++p) {
                    for (int q = p + 1; q < no; ++q) {
                        int id = mos_o[p] * nactv + mos_o[q];
                        T1copy[id] = T1data[id];
                    }
                }
            } else {
#pragma omp for collapse(2)
                for (int i = 0; i < no; ++i) {
                    for (int a = 0; a < nv; ++a) {
                        int id = mos_o[i] * nactv + mos_v[a];
                        T1copy[id] = T1data[id];
                    }
                }
            }
        }

        T1data = T1copy;
=======
    if (internal_amp_.find("SINGLES") != std::string::npos) {
        // TODO: to be filled
    } else {
        T1.block("aa").zero();
>>>>>>> f74e3b22
    }
}

void SADSRG::internal_amps_T2(BlockedTensor& T2) {
<<<<<<< HEAD
    if (t2_internals_.size() == 0) {
        T2.block("aaaa").zero();
    } else {
        auto& T2data = T2.block("aaaa").data();
        std::vector<double> T2copy(T2data.size());
        int na1 = actv_mos_.size();
        int na2 = na1 * na1;
        int na3 = na2 * na1;

        for (const auto& t : t2_internals_) {
            std::string gas1, gas2, gas3, gas4;
            bool pure;
            std::tie(gas1, gas2, gas3, gas4, pure) = t;

            auto mos_o1 = gas_actv_rel_mos_[gas1];
            auto mos_o2 = gas_actv_rel_mos_[gas2];
            auto mos_v1 = gas_actv_rel_mos_[gas3];
            auto mos_v2 = gas_actv_rel_mos_[gas4];

            int no1 = mos_o1.size();
            int no2 = mos_o2.size();
            int nv1 = mos_v1.size();
            int nv2 = mos_v2.size();

            if (pure) {
                for (int i = 0; i < no1; ++i) {
                    for (int j = 0; j < no2; ++j) {
                        int o = i * na1 + j;

                        for (int a = 0; a < nv1; ++a) {
                            for (int b = 0; b < nv2; ++b) {
                                int v = a * na1 + b;

                                if (o < v) {
                                    auto id = mos_o1[i] * na3 + mos_o2[j] * na2 + mos_v1[a] * na1 +
                                              mos_v2[b];
                                    T2copy[id] = T2data[id];
                                }
                            }
                        }
                    }
                }
            } else {
#pragma omp for collapse(4)
                for (int i = 0; i < no1; ++i) {
                    for (int j = 0; j < no2; ++j) {
                        for (int a = 0; a < nv1; ++a) {
                            for (int b = 0; b < nv2; ++b) {
                                auto id =
                                    mos_o1[i] * na3 + mos_o2[j] * na2 + mos_v1[a] * na1 + mos_v2[b];
                                T2copy[id] = T2data[id];
                            }
                        }
                    }
                }
            }
        }

        T2data = T2copy;
=======
    if (internal_amp_.find("DOUBLES") != std::string::npos) {
        // TODO: to be filled
    } else {
        T2.block("aaaa").zero();
>>>>>>> f74e3b22
    }
}

void SADSRG::analyze_amplitudes(std::string name, BlockedTensor& T1, BlockedTensor& T2) {
    if (!name.empty())
        name += " ";
    outfile->Printf("\n\n  ==> %sExcitation Amplitudes Summary <==\n", name.c_str());
    outfile->Printf("\n    Active Indices:");
    int c = 0;
    for (const auto& idx : actv_mos_) {
        outfile->Printf(" %4zu", idx);
        if (++c % 10 == 0)
            outfile->Printf("\n    %16c", ' ');
    }
    auto lt1 = check_t1(T1);
    auto lt2 = check_t2(T2);

    outfile->Printf("\n\n  ==> Possible Intruders <==\n");
    print_t1_intruder(lt1);
    print_t2_intruder(lt2);
    if (!semi_canonical_) {
        outfile->Printf(
            "\n  Warning: Amplitudes are not in semicanonical basis, but denominators are!");
    }
}

std::vector<std::pair<std::vector<size_t>, double>> SADSRG::check_t2(BlockedTensor& T2) {
    size_t nonzero = 0;
    T2.citerate([&](const std::vector<size_t>&, const std::vector<SpinType>&, const double& value) {
        if (std::fabs(value) > 1.0e-15) {
            nonzero += 1;
        }
    });

    std::vector<std::pair<std::vector<size_t>, double>> t2(ntamp_ < nonzero ? ntamp_ : nonzero);
    std::vector<std::pair<std::vector<size_t>, double>> lt2;

    // check blocks
    std::vector<std::string> T2blocks;
    std::vector<std::vector<std::string>> equivalent_blocks{
        {"aaaa"},         {"aavv"},         {"ccaa"},         {"ccvv"},         {"aaav", "aava"},
        {"ccav", "ccva"}, {"caaa", "acaa"}, {"acvv", "cavv"}, {"caav", "acva"}, {"acav", "cava"}};
    for (const auto& blocks : equivalent_blocks) {
        for (const std::string& block : blocks) {
            if (T2.is_block(block)) {
                T2blocks.push_back(block);
                break;
            }
        }
    }

    for (const std::string& block : T2blocks) {
        bool sym = (block[0] == block[1]) and (block[2] == block[3]);

        T2.block(block).citerate([&](const std::vector<size_t>& i, const double& value) {
            if (std::fabs(value) > 1.0e-15) {
                size_t idx0 = label_to_spacemo_[block[0]][i[0]];
                size_t idx1 = label_to_spacemo_[block[1]][i[1]];
                size_t idx2 = label_to_spacemo_[block[2]][i[2]];
                size_t idx3 = label_to_spacemo_[block[3]][i[3]];

                // for blocks like ccvv, only test c0 < c1 or (c0 = c1 and v0 <= v1)
                if ((!sym) or (sym && (i[0] <= i[1]) && (i[0] != i[1] or i[2] <= i[3]))) {
                    std::vector<size_t> indices{idx0, idx1, idx2, idx3};
                    std::pair<std::vector<size_t>, double> idx_value =
                        std::make_pair(indices, value);

                    if (std::fabs(value) >= std::fabs(t2[0].second)) {
                        std::pop_heap(t2.begin(), t2.end(), sort_pair_second_descend);
                        t2.pop_back();

                        t2.push_back(idx_value);
                        std::push_heap(t2.begin(), t2.end(), sort_pair_second_descend);
                    }

                    if (std::fabs(value) > std::fabs(intruder_tamp_)) {
                        lt2.push_back(idx_value);
                    }
                }
            }
        });
    }

    std::sort(t2.begin(), t2.end(), sort_pair_second_descend);
    std::sort(lt2.begin(), lt2.end(), sort_pair_second_descend);

    // print summary
    if (t2.size())
        print_t2_summary(t2, T2.norm(), nonzero);

    return lt2;
}

std::vector<std::pair<std::vector<size_t>, double>> SADSRG::check_t1(BlockedTensor& T1) {
    size_t nonzero = 0;
    T1.citerate([&](const std::vector<size_t>&, const std::vector<SpinType>&, const double& value) {
        if (std::fabs(value) > 1.0e-15) {
            nonzero += 1;
        }
    });

    std::vector<std::pair<std::vector<size_t>, double>> t1(ntamp_ < nonzero ? ntamp_ : nonzero);
    std::vector<std::pair<std::vector<size_t>, double>> lt1;

    for (const std::string& block : T1.block_labels()) {
        T1.block(block).citerate([&](const std::vector<size_t>& i, const double& value) {
            if (std::fabs(value) > 1.0e-15) {
                size_t idx0 = label_to_spacemo_[block[0]][i[0]];
                size_t idx1 = label_to_spacemo_[block[1]][i[1]];

                std::vector<size_t> indices{idx0, idx1};
                std::pair<std::vector<size_t>, double> idx_value = std::make_pair(indices, value);

                if (std::fabs(value) >= std::fabs(t1[0].second)) {
                    std::pop_heap(t1.begin(), t1.end(), sort_pair_second_descend);
                    t1.pop_back();

                    t1.push_back(idx_value);
                    std::push_heap(t1.begin(), t1.end(), sort_pair_second_descend);
                }

                if (std::fabs(value) > std::fabs(intruder_tamp_)) {
                    lt1.push_back(idx_value);
                }
            }
        });
    }

    std::sort(t1.begin(), t1.end(), sort_pair_second_descend);
    std::sort(lt1.begin(), lt1.end(), sort_pair_second_descend);

    // print summary
    if (t1.size())
        print_t1_summary(t1, T1.norm(), nonzero);

    return lt1;
}

void SADSRG::print_t1_summary(const std::vector<std::pair<std::vector<size_t>, double>>& list,
                              const double& norm, const size_t& number_nonzero) {
    outfile->Printf("\n    Largest T1 amplitudes (absolute values):");
    std::string dash(65, '-');

    std::string temp = "    i    a           ";
    outfile->Printf("\n    %s %s     i    a", temp.c_str(), temp.c_str());
    outfile->Printf("\n    %s", dash.c_str());

    for (size_t n = 0, n_size = list.size(); n != n_size; ++n) {
        if (n % 3 == 0)
            outfile->Printf("\n    ");
        else
            outfile->Printf(" ");
        const auto& datapair = list[n];
        std::vector<size_t> idx = datapair.first;
        outfile->Printf("[%4zu %4zu]%10.7f", idx[0], idx[1], std::fabs(datapair.second));
    }
    outfile->Printf("\n    %s", dash.c_str());

    outfile->Printf("\n    2-Norm of T1 vector: %44.15f", norm);
    outfile->Printf("\n    Number of nonzero elements: %37zu", number_nonzero);

    outfile->Printf("\n    %s", dash.c_str());
}

void SADSRG::print_t2_summary(const std::vector<std::pair<std::vector<size_t>, double>>& list,
                              const double& norm, const size_t& number_nonzero) {
    outfile->Printf("\n    Largest T2 amplitudes (absolute values):");
    std::string dash(95, '-');

    std::string temp = "    i    j    a    b           ";
    outfile->Printf("\n    %s %s     i    j    a    b", temp.c_str(), temp.c_str());
    outfile->Printf("\n    %s", dash.c_str());

    for (size_t n = 0, n_size = list.size(); n != n_size; ++n) {
        if (n % 3 == 0)
            outfile->Printf("\n    ");
        else
            outfile->Printf(" ");
        const auto& datapair = list[n];
        std::vector<size_t> idx = datapair.first;
        outfile->Printf("[%4zu %4zu %4zu %4zu]%10.7f", idx[0], idx[1], idx[2], idx[3],
                        std::fabs(datapair.second));
    }
    outfile->Printf("\n    %s", dash.c_str());

    outfile->Printf("\n    2-Norm of T2 vector: %74.15f", norm);
    outfile->Printf("\n    Number of nonzero elements: %67zu", number_nonzero);

    outfile->Printf("\n    %s", dash.c_str());
}

void SADSRG::print_t1_intruder(const std::vector<std::pair<std::vector<size_t>, double>>& list) {
    outfile->Printf("\n    T1 amplitudes larger than %.4f:", intruder_tamp_);

    size_t nele = list.size();
    if (nele == 0) {
        outfile->Printf(" NULL");
    } else {
        std::string dash(64, '-');
        outfile->Printf("\n     Amplitudes      Value                   Denominator");
        outfile->Printf("\n    %s", dash.c_str());
        for (size_t n = 0; n != nele; ++n) {
            const auto& datapair = list[n];
            std::vector<size_t> idx = datapair.first;
            size_t i = idx[0], a = idx[1];
            double fi = Fdiag_[i], fa = Fdiag_[a];
            double denominator = fi - fa;
            double v = datapair.second;
            outfile->Printf("\n    [%4zu %4zu] %13.9f (%10.6f - %10.6f = %10.6f)", i, a, v, fi, fa,
                            denominator);
        }
        outfile->Printf("\n    %s", dash.c_str());
    }
}

void SADSRG::print_t2_intruder(const std::vector<std::pair<std::vector<size_t>, double>>& list) {
    outfile->Printf("\n    T2 amplitudes larger than %.4f:", intruder_tamp_);

    size_t nele = list.size();
    if (nele == 0) {
        outfile->Printf(" NULL");
    } else {
        std::string dash(100, '-');
        outfile->Printf("\n     Amplitudes      Value                   Denominator");
        outfile->Printf("\n    %s", dash.c_str());
        for (size_t n = 0; n != nele; ++n) {
            const auto& datapair = list[n];
            std::vector<size_t> idx = datapair.first;
            size_t i = idx[0], j = idx[1], a = idx[2], b = idx[3];
            double fi = Fdiag_[i], fj = Fdiag_[j];
            double fa = Fdiag_[a], fb = Fdiag_[b];
            double denominator = fi + fj - fa - fb;
            double v = datapair.second;
            outfile->Printf(
                "\n    [%4zu %4zu %4zu %4zu] %13.9f (%10.6f + %10.6f - %10.6f - %10.6f = %10.6f)",
                i, j, a, b, v, fi, fj, fa, fb, denominator);
        }
        outfile->Printf("\n    %s", dash.c_str());
    }
}
} // namespace forte<|MERGE_RESOLUTION|>--- conflicted
+++ resolved
@@ -37,7 +37,6 @@
 namespace forte {
 
 void SADSRG::internal_amps_T1(BlockedTensor& T1) {
-<<<<<<< HEAD
     if (t1_internals_.size() == 0) {
         T1.block("aa").zero();
     } else {
@@ -74,17 +73,10 @@
         }
 
         T1data = T1copy;
-=======
-    if (internal_amp_.find("SINGLES") != std::string::npos) {
-        // TODO: to be filled
-    } else {
-        T1.block("aa").zero();
->>>>>>> f74e3b22
     }
 }
 
 void SADSRG::internal_amps_T2(BlockedTensor& T2) {
-<<<<<<< HEAD
     if (t2_internals_.size() == 0) {
         T2.block("aaaa").zero();
     } else {
@@ -144,12 +136,6 @@
         }
 
         T2data = T2copy;
-=======
-    if (internal_amp_.find("DOUBLES") != std::string::npos) {
-        // TODO: to be filled
-    } else {
-        T2.block("aaaa").zero();
->>>>>>> f74e3b22
     }
 }
 
