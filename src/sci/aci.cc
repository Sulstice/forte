--- conflicted
+++ resolved
@@ -58,7 +58,6 @@
     startup();
 }
 
-<<<<<<< HEAD
 void AdaptiveCI::set_fci_ints(std::shared_ptr<ActiveSpaceIntegrals> fci_ints) {
     as_ints_ = fci_ints;
     nuclear_repulsion_energy_ = as_ints_->ints()->nuclear_repulsion_energy();
@@ -67,8 +66,6 @@
 
 std::shared_ptr<ActiveSpaceIntegrals> AdaptiveCI::get_aci_ints() { return as_ints_; }
 
-=======
->>>>>>> 4df19a57
 void AdaptiveCI::startup() {
     quiet_mode_ = false;
     if (options_->has_changed("ACI_QUIET_MODE")) {
@@ -595,130 +592,6 @@
     }
 }
 
-<<<<<<< HEAD
-std::vector<double> AdaptiveCI::davidson_correction(std::vector<Determinant>& P_dets,
-                                                        psi::SharedVector P_evals,
-                                                        psi::SharedMatrix PQ_evecs,
-                                                        std::vector<Determinant>& PQ_dets,
-                                                        psi::SharedVector PQ_evals) {
-    outfile->Printf("\n  There are %zu PQ dets.", PQ_dets.size());
-    outfile->Printf("\n  There are %zu P dets.", P_dets.size());
-
-    // The energy correction per root
-    std::vector<double> dc(nroot_, 0.0);
-
-    std::unordered_map<Determinant, double, Determinant::Hash> PQ_map;
-    for (int n = 0; n < nroot_; ++n) {
-
-        // Build the map for each root
-        for (size_t I = 0, max = PQ_dets.size(); I < max; ++I) {
-            PQ_map[PQ_dets[I]] = PQ_evecs->get(I, n);
-        }
-
-        // Compute the sum of c^2 of all P space dets
-        double c_sum = 0.0;
-        for (auto& P : P_dets) {
-            c_sum += PQ_map[P] * PQ_map[P];
-        }
-        c_sum = 1 - c_sum;
-        outfile->Printf("\n c_sum : %1.12f", c_sum);
-        dc[n] = c_sum * (PQ_evals->get(n) - P_evals->get(n));
-    }
-    return dc;
-}
-
-void AdaptiveCI::print_nos() {
-    print_h2("NATURAL ORBITALS");
-
-    std::shared_ptr<psi::Matrix> opdm_a(new psi::Matrix("OPDM_A", nirrep_, nactpi_, nactpi_));
-    std::shared_ptr<psi::Matrix> opdm_b(new psi::Matrix("OPDM_B", nirrep_, nactpi_, nactpi_));
-
-    int offset = 0;
-    for (size_t h = 0; h < nirrep_; h++) {
-        for (int u = 0; u < nactpi_[h]; u++) {
-            for (int v = 0; v < nactpi_[h]; v++) {
-                opdm_a->set(h, u, v, ordm_a_.data()[(u + offset) * nact_ + v + offset]);
-                opdm_b->set(h, u, v, ordm_b_.data()[(u + offset) * nact_ + v + offset]);
-            }
-        }
-        offset += nactpi_[h];
-    }
-    psi::SharedVector OCC_A(new Vector("ALPHA OCCUPATION", nirrep_, nactpi_));
-    psi::SharedVector OCC_B(new Vector("BETA OCCUPATION", nirrep_, nactpi_));
-    psi::SharedMatrix NO_A(new psi::Matrix(nirrep_, nactpi_, nactpi_));
-    psi::SharedMatrix NO_B(new psi::Matrix(nirrep_, nactpi_, nactpi_));
-
-    opdm_a->diagonalize(NO_A, OCC_A, descending);
-    opdm_b->diagonalize(NO_B, OCC_B, descending);
-
-    // std::ofstream file;
-    // file.open("nos.txt",std::ios_base::app);
-    std::vector<std::pair<double, std::pair<int, int>>> vec_irrep_occupation;
-    for (size_t h = 0; h < nirrep_; h++) {
-        for (int u = 0; u < nactpi_[h]; u++) {
-            auto irrep_occ =
-                std::make_pair(OCC_A->get(h, u) + OCC_B->get(h, u), std::make_pair(h, u + 1));
-            vec_irrep_occupation.push_back(irrep_occ);
-            //          file << OCC_A->get(h, u) + OCC_B->get(h, u) << "  ";
-        }
-    }
-    // file << endl;
-    // file.close();
-
-    CharacterTable ct = psi::Process::environment.molecule()->point_group()->char_table();
-    std::sort(vec_irrep_occupation.begin(), vec_irrep_occupation.end(),
-              std::greater<std::pair<double, std::pair<int, int>>>());
-
-    size_t count = 0;
-    outfile->Printf("\n    ");
-    for (auto vec : vec_irrep_occupation) {
-        outfile->Printf(" %4d%-4s%11.6f  ", vec.second.second, ct.gamma(vec.second.first).symbol(),
-                        vec.first);
-        if (count++ % 3 == 2 && count != vec_irrep_occupation.size())
-            outfile->Printf("\n    ");
-    }
-    outfile->Printf("\n\n");
-
-
-    // Compute active space weights
-    if (print_weights_) {
-        double no_thresh = options_->get_double("ACI_NO_THRESHOLD");
-
-        std::vector<int> active(nirrep_, 0);
-        std::vector<std::vector<int>> active_idx(nirrep_);
-        std::vector<int> docc(nirrep_, 0);
-
-        print_h2("Active Space Weights");
-        for (size_t h = 0; h < nirrep_; ++h) {
-            std::vector<double> weights(nactpi_[h], 0.0);
-            std::vector<double> oshell(nactpi_[h], 0.0);
-            for (int p = 0; p < nactpi_[h]; ++p) {
-                for (int q = 0; q < nactpi_[h]; ++q) {
-                    double occ = OCC_A->get(h, q) + OCC_B->get(h, q);
-                    if ((occ >= no_thresh) and (occ <= (2.0 - no_thresh))) {
-                        weights[p] += (NO_A->get(h, p, q)) * (NO_A->get(h, p, q));
-                        oshell[p] += (NO_A->get(h, p, q)) * (NO_A->get(h, p, q)) * (2 - occ) * occ;
-                    }
-                }
-            }
-
-            outfile->Printf("\n  Irrep %d:", h);
-            outfile->Printf("\n  Active idx     MO idx        Weight         OS-Weight");
-            outfile->Printf("\n ------------   --------   -------------    -------------");
-            for (int w = 0; w < nactpi_[h]; ++w) {
-                outfile->Printf("\n      %0.2d           %d       %1.9f      %1.9f", w + 1,
-                                w + frzcpi_[h] + 1, weights[w], oshell[w]);
-                if (weights[w] >= 0.9) {
-                    active[h]++;
-                    active_idx[h].push_back(w + frzcpi_[h] + 1);
-                }
-            }
-        }
-    }
-}
-
-=======
->>>>>>> 4df19a57
 /*
 void AdaptiveCI::convert_to_string(const std::vector<Determinant>& space) {
     size_t space_size = space.size();
