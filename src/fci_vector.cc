#include <cmath>

#include "libmints/vector.h"
#include "libmints/matrix.h"

#include "helpers.h"
#include "fci_vector.h"

namespace psi{ namespace forte{

SharedMatrix FCIWfn::C1;
SharedMatrix FCIWfn::Y1;
size_t   FCIWfn::sizeC1 = 0;
//FCIWfn* FCIWfn::tmp_wfn1 = nullptr;
//FCIWfn* FCIWfn::tmp_wfn2 = nullptr;

double FCIWfn::hdiag_timer = 0.0;
double FCIWfn::h1_aa_timer = 0.0;
double FCIWfn::h1_bb_timer = 0.0;
double FCIWfn::h2_aaaa_timer = 0.0;
double FCIWfn::h2_aabb_timer = 0.0;
double FCIWfn::h2_bbbb_timer = 0.0;

FCIIntegrals::FCIIntegrals(std::shared_ptr<StringLists> lists, std::shared_ptr<ForteIntegrals>  ints)
{
<<<<<<< HEAD
    nmo = lists->ncmo();
=======
    ncmo = lists->ncmo();
    // This is a warning, but please do not delete it.  It is used in fci_vector.  
    IntegralType integral_type_ = ints->integral_type();

>>>>>>> 53ce2c47
    std::vector<size_t> cmo_to_mo = lists->cmo_to_mo();

    std::vector<size_t> fomo_to_mo = lists->fomo_to_mo();
    size_t nfomo = fomo_to_mo.size();

    oei_a_.resize(nmo * nmo);
    oei_b_.resize(nmo * nmo);
    tei_aa_.resize(nmo * nmo * nmo * nmo);
    tei_ab_.resize(nmo * nmo * nmo * nmo);
    tei_bb_.resize(nmo * nmo * nmo * nmo);
    diag_tei_aa_.resize(nmo * nmo);
    diag_tei_ab_.resize(nmo * nmo);
    diag_tei_bb_.resize(nmo * nmo);
    frozen_core_energy_ = ints->frozen_core_energy();

    // Compute the scalar contribution to the energy that comes from
    // the restricted occupied orbitals
    scalar_energy_ = ints->scalar();
    for (size_t i = 0; i < nfomo; ++i){
        size_t ii = fomo_to_mo[i];
        scalar_energy_ += ints->oei_a(ii,ii);
        scalar_energy_ += ints->oei_b(ii,ii);
        for (size_t j = 0; j < nfomo; ++j){
            size_t jj = fomo_to_mo[j];
            scalar_energy_ += 0.5 * ints->aptei_aa(ii,jj,ii,jj);
            scalar_energy_ += 1.0 * ints->aptei_ab(ii,jj,ii,jj);
            scalar_energy_ += 0.5 * ints->aptei_bb(ii,jj,ii,jj);
        }
    }

    for (size_t p = 0; p < nmo; ++p){
        size_t pp = cmo_to_mo[p];
        for (size_t q = 0; q < nmo; ++q){
            size_t qq = cmo_to_mo[q];
            oei_a_[nmo * p + q] = ints->oei_a(pp,qq);
            oei_b_[nmo * p + q] = ints->oei_b(pp,qq);
            diag_tei_aa_[nmo * p + q] = ints->diag_aptei_aa(pp,qq);//,pp,qq);
            diag_tei_ab_[nmo * p + q] = ints->diag_aptei_ab(pp,qq);//,pp,qq);
            diag_tei_bb_[nmo * p + q] = ints->diag_aptei_bb(pp,qq);//,pp,qq);

            // Compute the one-body contribution to the energy that comes from
            // the restricted occupied orbitals
            for (size_t f = 0; f < nfomo; ++f){
                size_t ff = fomo_to_mo[f];
                oei_a_[nmo * p + q] += ints->aptei_aa(pp,ff,qq,ff);
                oei_a_[nmo * p + q] += ints->aptei_ab(pp,ff,qq,ff);
                oei_b_[nmo * p + q] += ints->aptei_bb(pp,ff,qq,ff);
                oei_b_[nmo * p + q] += ints->aptei_ab(ff,pp,ff,qq); // TODO check these factors 0.5
            }
            for (size_t r = 0; r < nmo; ++r){
                size_t rr = cmo_to_mo[r];
                for (size_t s = 0; s < nmo; ++s){
                    size_t ss = cmo_to_mo[s];
                    size_t tei_index = nmo * nmo * nmo * p + nmo * nmo * q + nmo * r + s;
                    tei_aa_[tei_index] = ints->aptei_aa(pp,qq,rr,ss);
                    tei_ab_[tei_index] = ints->aptei_ab(pp,qq,rr,ss);
                    tei_bb_[tei_index] = ints->aptei_bb(pp,qq,rr,ss);
                }
            }
        }
    }
}

<<<<<<< HEAD
FCIIntegrals::FCIIntegrals(ForteIntegrals* ints, std::shared_ptr<MOSpaceInfo> mospace_info,FCIIntegralsType type)
=======
FCIIntegrals::FCIIntegrals(std::shared_ptr<ForteIntegrals>  ints, std::shared_ptr<MOSpaceInfo> mospace_info)
>>>>>>> 53ce2c47
{
    std::vector<size_t> cmo_to_mo;
    std::vector<size_t> fomo_to_mo;
    if (type == Active){
        nmo = mospace_info->size("ACTIVE");
        cmo_to_mo = mospace_info->get_corr_abs_mo("ACTIVE");
        fomo_to_mo = mospace_info->get_corr_abs_mo("RESTRICTED_DOCC");
    }else if (type == Correlated){
        nmo = mospace_info->size("CORRELATED");
        cmo_to_mo = mospace_info->get_corr_abs_mo("ACTIVE");
    }
    size_t nmo_sq = nmo * nmo;
    size_t nmo_cu = nmo * nmo * nmo;
    size_t nmo_f  = nmo * nmo * nmo * nmo;

    //size_t nfomo =  mospace_info->size("RESTRICTED_DOCC");
	size_t nfomo = fomo_to_mo.size();

    oei_a_.resize(nmo_sq);
    oei_b_.resize(nmo_sq);
    tei_aa_.resize(nmo_f);
    tei_ab_.resize(nmo_f);
    tei_bb_.resize(nmo_f);
    diag_tei_aa_.resize(nmo_sq);
    diag_tei_ab_.resize(nmo_sq);
    diag_tei_bb_.resize(nmo_sq);


    frozen_core_energy_ = ints->frozen_core_energy();

    // Compute the scalar contribution to the energy that comes from
    // the restricted occupied orbitals
    scalar_energy_ = ints->scalar();
    for (size_t i = 0; i < nfomo; ++i){
        size_t ii = fomo_to_mo[i];
        scalar_energy_ += ints->oei_a(ii,ii);
        scalar_energy_ += ints->oei_b(ii,ii);
        for (size_t j = 0; j < nfomo; ++j){
            size_t jj = fomo_to_mo[j];
            scalar_energy_ += 0.5 * ints->aptei_aa(ii,jj,ii,jj);
            scalar_energy_ += 1.0 * ints->aptei_ab(ii,jj,ii,jj);
            scalar_energy_ += 0.5 * ints->aptei_bb(ii,jj,ii,jj);
        }
    }

    for (size_t p = 0; p < nmo; ++p){
        size_t pp = cmo_to_mo[p];
        for (size_t q = 0; q < nmo; ++q){
            size_t qq = cmo_to_mo[q];
            size_t idx = nmo * p + q;
            oei_a_[idx] = ints->oei_a(pp,qq);
            oei_b_[idx] = ints->oei_b(pp,qq);
			diag_tei_aa_[idx] = ints->diag_aptei_aa(pp,qq);//,pp,qq);
            diag_tei_ab_[idx] = ints->diag_aptei_ab(pp,qq);//,pp,qq);
            diag_tei_bb_[idx] = ints->diag_aptei_bb(pp,qq);//,pp,qq);


            // Compute the one-body contribution to the energy that comes from
            // the restricted occupied orbitals
            for (size_t f = 0; f < nfomo; ++f){
                size_t ff = fomo_to_mo[f];
                oei_a_[idx] += ints->aptei_aa(pp,ff,qq,ff);
                oei_a_[idx] += ints->aptei_ab(pp,ff,qq,ff);
                oei_b_[idx] += ints->aptei_bb(pp,ff,qq,ff);
                oei_b_[idx] += ints->aptei_ab(ff,pp,ff,qq); // TODO check these factors 0.5
            }
            for (size_t r = 0; r < nmo; ++r){
                size_t rr = cmo_to_mo[r];
                for (size_t s = 0; s < nmo; ++s){
                    size_t ss = cmo_to_mo[s];
                    size_t tei_index = nmo_cu * p + nmo_sq * q + nmo * r + s;
                    tei_aa_[tei_index] = ints->aptei_aa(pp,qq,rr,ss);
                    tei_ab_[tei_index] = ints->aptei_ab(pp,qq,rr,ss);
                    tei_bb_[tei_index] = ints->aptei_bb(pp,qq,rr,ss);
                }
            }
        }
    }

}

void FCIWfn::allocate_temp_space(std::shared_ptr<StringLists> lists_, size_t)
{
    // TODO Avoid allocating and deallocating these temp

    size_t nirreps = lists_->nirrep();
    size_t maxC1 = 0;
    for(size_t Ia_sym = 0; Ia_sym < nirreps; ++Ia_sym){
        maxC1 = std::max(maxC1,lists_->alfa_graph()->strpi(Ia_sym));
    }
    for(size_t Ib_sym = 0; Ib_sym < nirreps; ++Ib_sym){
        maxC1 = std::max(maxC1,lists_->beta_graph()->strpi(Ib_sym));
    }

    // Allocate the temporary arrays C1 and Y1 with the largest sizes
    C1 = SharedMatrix(new Matrix("C1",maxC1,maxC1));
    Y1 = SharedMatrix(new Matrix("Y1",maxC1,maxC1));

    outfile->Printf("\n  Allocating memory for the Hamiltonian algorithm. Size: 2 x %zu x %zu.   Memory: %8.6f GB",maxC1,maxC1,to_gb(2 * maxC1 * maxC1));

    sizeC1 = maxC1 * maxC1 * static_cast<size_t>(sizeof(double));

    outfile->Printf("\n  Allocating temporary CI vectors");
//    tmp_wfn1 = new FCIWfn(lists_,fci_ints,symmetry);
//    tmp_wfn2 = new FCIWfn(lists_,fci_ints,symmetry);
}

void FCIWfn::release_temp_space()
{
//    outfile->Printf("\n  Deallocating temporary space and scratch vector");
//    delete tmp_wfn1;
//    delete tmp_wfn2;
}

//void FCIWfn::check_temp_space()
//{
//  if (C1 == nullptr || Y1 == nullptr) {
//    outfile->Printf("\n\n  The temp space required by FCIWfn is not allocated!!!");
//    outfile->Flush();
//    exit(1);
//  }
//}

FCIWfn::FCIWfn(std::shared_ptr<StringLists> lists, size_t symmetry)
    : symmetry_(symmetry),  lists_(lists),
      alfa_graph_(lists_->alfa_graph()), beta_graph_(lists_->beta_graph())
{
    startup();
}

FCIWfn::~FCIWfn()
{
    cleanup();
}

///**
// * Copy data from moinfo and allocate the memory
// */
void FCIWfn::startup()
{
    //  if((not Process::environment.options.get_bool("FASTALGRM")) and (moinfo->get_nfocc() > 0)){
    //    printf("\n\nCapriccio execution terminated");
    //    printf("\nThe Hamiltonian algorithm with FASTALGRM = FALSE does not support frozen core MOs\n");
    //    outfile->Printf("\n\n  Capriccio execution terminated");
    //    outfile->Printf("\n  The Hamiltonian algorithm with FASTALGRM = FALSE does not support frozen core MOs\n");
    //    outfile->Flush();
    //    exit(1);
    //  }

    nirrep_ = lists_->nirrep();
    ncmo_ = lists_->ncmo();
    cmopi_ = lists_->cmopi();
    cmopi_offset_ = lists_->cmopi_offset();
//    cmo_to_mo_ = lists_->cmo_to_mo();

    ndet_ = 0;
    for(size_t alfa_sym = 0; alfa_sym < nirrep_; ++alfa_sym){
        size_t beta_sym = alfa_sym ^ symmetry_;
        size_t detpi = alfa_graph_->strpi(alfa_sym) * beta_graph_->strpi(beta_sym);
        ndet_ += detpi;
        detpi_.push_back(detpi);
    }

    // Allocate the symmetry blocks of the wave function
    for(size_t alfa_sym = 0; alfa_sym < nirrep_; ++alfa_sym){
        size_t beta_sym = alfa_sym ^ symmetry_;
        //    outfile->Printf("\n\n  Block %d: allocate %d * %d",alfa_sym,(int)alfa_graph_->strpi(alfa_sym),(int)beta_graph_->strpi(beta_sym));
        C_.push_back(SharedMatrix(new Matrix("C",alfa_graph_->strpi(alfa_sym),beta_graph_->strpi(beta_sym))));
    }
}

/**
 * Dellocate the memory
 */
void FCIWfn::cleanup()
{
}

///**
// * Set the wave function to a single Slater determinant
// */
//void FCIWfn::set_to(Determinant& det)
//{
//  zero();
//  DetAddress add = get_det_address(det);
//  coefficients[add.alfa_sym][add.alfa_string][add.beta_string] = 1.0;
//}

///**
// * Get the coefficient of a single Slater determinant
// */
//double FCIWfn::get_coefficient(Determinant& det)
//{
//  DetAddress add = get_det_address(det);
//  return coefficients[add.alfa_sym][add.alfa_string][add.beta_string];
//}

/**
 * Set the wave function to another wave function
 */
void FCIWfn::copy(FCIWfn& wfn)
{
    for(size_t alfa_sym = 0; alfa_sym < nirrep_; ++alfa_sym){
        C_[alfa_sym]->copy(wfn.C_[alfa_sym]);
    }
}

void FCIWfn::copy(SharedVector vec)
{
    size_t I = 0;
    for(size_t alfa_sym = 0; alfa_sym < nirrep_; ++alfa_sym){
        int beta_sym = alfa_sym ^ symmetry_;
        size_t maxIa = alfa_graph_->strpi(alfa_sym);
        size_t maxIb = beta_graph_->strpi(beta_sym);
        double** C_ha = C_[alfa_sym]->pointer();
        for(size_t Ia = 0; Ia < maxIa; ++Ia){
            for(size_t Ib = 0; Ib < maxIb; ++Ib){
                C_ha[Ia][Ib] = vec->get(I);
                I += 1;
            }
        }
    }
}

void FCIWfn::copy_to(SharedVector vec)
{
    size_t I = 0;
    for(size_t alfa_sym = 0; alfa_sym < nirrep_; ++alfa_sym){
        int beta_sym = alfa_sym ^ symmetry_;
        size_t maxIa = alfa_graph_->strpi(alfa_sym);
        size_t maxIb = beta_graph_->strpi(beta_sym);
        double** C_ha = C_[alfa_sym]->pointer();
        for(size_t Ia = 0; Ia < maxIa; ++Ia){
            for(size_t Ib = 0; Ib < maxIb; ++Ib){
                vec->set(I,C_ha[Ia][Ib]);
                I += 1;
            }
        }
    }
}

void FCIWfn::set(std::vector<std::tuple<size_t,size_t,size_t,double>>& sparse_vec)
{
    zero();
    double C;
    size_t h,Ia,Ib;
    for (auto& el : sparse_vec){
        std::tie(h,Ia,Ib,C) = el;
        C_[h]->set(Ia,Ib,C);
    }
}

///**
// * Set the wave function to the nth determinant in the list
// */
//void FCIWfn::set_to(int n)
//{
//  int k = 0;
//  for(int h = 0; h < nirrep_; ++h){
//    int beta_sym = h ^ symmetry_;
//    size_t maxIa = alfa_graph_->strpi(h);
//    size_t maxIb = beta_graph_->strpi(beta_sym);
//    for(size_t Ia = 0; Ia < maxIa; ++Ia){
//      for(size_t Ib = 0; Ib < maxIb; ++Ib){
//        if(k == n){
//          coefficients[h][Ia][Ib] = 1.0;
//        }else{
//          coefficients[h][Ia][Ib] = 0.0;
//        }
//        k++;
//      }
//    }
//  }
//}

///**
// * Get the coefficient of the nth determinant in the list
// */
//double FCIWfn::get(int n)
//{
//  int k = 0;
//  double c = 0.0;
//  for(int h = 0; h < nirrep_; ++h){
//    int beta_sym = h ^ symmetry_;
//    size_t maxIa = alfa_graph_->strpi(h);
//    size_t maxIb = beta_graph_->strpi(beta_sym);
//    for(size_t Ia = 0; Ia < maxIa; ++Ia){
//      for(size_t Ib = 0; Ib < maxIb; ++Ib){
//        if(k == n){
//          c = coefficients[h][Ia][Ib];
//        }
//        k++;
//      }
//    }
//  }
//  return c;
//}

///**
// * Get a vector of the determinants with weight greather than alpha
// */
//vector<int> FCIWfn::get_important(double alpha)
//{
//  int k = 0;
//  vector<int> list;
//  for(int h = 0; h < nirrep_; ++h){
//    int beta_sym = h ^ symmetry_;
//    size_t maxIa = alfa_graph_->strpi(h);
//    size_t maxIb = beta_graph_->strpi(beta_sym);
//    for(size_t Ia = 0; Ia < maxIa; ++Ia){
//      for(size_t Ib = 0; Ib < maxIb; ++Ib){
//        if(std::fabs(coefficients[h][Ia][Ib]) >= alpha){
//          list.push_back(k);
//        }
//        k++;
//      }
//    }
//  }
//  return list;
//}



/////**
//// * Get a vector of the determinants with weight greather than alpha
//// */
////vector<int> FCIWfn::get_sorted_important()
////{
////  vector<pair<double,int> > list;
////  for(int h = 0; h < nirrep_; ++h){
////    int beta_sym = h ^ symmetry_;
////    size_t maxIa = alfa_graph_->strpi(h);
////    size_t maxIb = beta_graph_->strpi(beta_sym);
////    for(size_t Ia = 0; Ia < maxIa; ++Ia){
////      for(size_t Ib = 0; Ib < maxIb; ++Ib){
////        list.push_back(make_pair(std::fabs(coefficients[h][Ia][Ib]),k));
////        k++;
////      }
////    }
////  }
////  sort(list.begin(),list.end(),std::greater<pair<double,int> >());
////  return list;
////}


/**
 * Normalize the wave function without changing the phase
 */
void FCIWfn::normalize()
{
    double factor = norm(2.0);
    for(size_t alfa_sym = 0; alfa_sym < nirrep_; ++alfa_sym){
        int beta_sym = alfa_sym ^ symmetry_;
        size_t maxIa = alfa_graph_->strpi(alfa_sym);
        size_t maxIb = beta_graph_->strpi(beta_sym);
        double** C_ha = C_[alfa_sym]->pointer();
        for(size_t Ia = 0; Ia < maxIa; ++Ia){
            for(size_t Ib = 0; Ib < maxIb; ++Ib){
                C_ha[Ia][Ib] /= factor;
            }
        }
    }
}

///**
// * Normalize the wave function wrt to a single Slater determinant
// */
//void FCIWfn::randomize()
//{
//  for(int h = 0; h < nirrep_; ++h){
//    int beta_sym = h ^ symmetry_;
//    size_t maxIa = alfa_graph_->strpi(h);
//    size_t maxIb = beta_graph_->strpi(beta_sym);
//    for(size_t Ia = 0; Ia < maxIa; ++Ia){
//      for(size_t Ib = 0; Ib < maxIb; ++Ib){
//        coefficients[h][Ia][Ib] += 0.001 * static_cast<double>(std::rand()) / static_cast<double>(RAND_MAX);
//      }
//    }
//  }
//}

/**
 * Zero the wave function
 */
void FCIWfn::zero()
{
    for(SharedMatrix C_h : C_) { C_h->zero(); }
}

///**
// * Zero a symmetry block of the wave function
// * @param h symmetry of the alpha strings of the block to zero
// */
//void FCIWfn::zero_block(int h)
//{
//  int beta_sym = h ^ symmetry_;
//  size_t size = alfa_graph_->strpi(h) * beta_graph_->strpi(beta_sym) * static_cast<size_t> (sizeof(double));
//  if(size > 0)
//    memset(&(coefficients[h][0][0]), 0, size);
//}

///**
// * Transpose a block of the matrix (Works only for total symmetric wfns!)
// * @param h symmetry of the alpha strings of the block to zero
// */
//void FCIWfn::transpose_block(int h)
//{
//  int beta_sym = h ^ symmetry_;
//  size_t maxIa = alfa_graph_->strpi(h);
//  size_t maxIb = beta_graph_->strpi(beta_sym);
//  size_t size = maxIa * maxIb * static_cast<size_t> (sizeof(double));
//  if(size > 0){
//    for(size_t Ia = 0; Ia < maxIa; ++Ia){
//      for(size_t Ib = Ia + 1; Ib < maxIb; ++Ib){
//        double temp = coefficients[h][Ia][Ib];
//        coefficients[h][Ia][Ib] = coefficients[h][Ib][Ia];
//        coefficients[h][Ib][Ia] = temp;
//      }
//    }
//  }
//}

/**
 * Compute the 2-norm of the wave function
 */
double FCIWfn::norm(double power)
{
    double norm = 0.0;
    for(size_t alfa_sym = 0; alfa_sym < nirrep_; ++alfa_sym){
        int beta_sym = alfa_sym ^ symmetry_;
        size_t maxIa = alfa_graph_->strpi(alfa_sym);
        size_t maxIb = beta_graph_->strpi(beta_sym);
        double** C_ha = C_[alfa_sym]->pointer();
        for(size_t Ia = 0; Ia < maxIa; ++Ia){
            for(size_t Ib = 0; Ib < maxIb; ++Ib){
                norm += std::pow(std::fabs(C_ha[Ia][Ib]),power);
            }
        }
    }
    return std::pow(norm,1.0/power);
}


/**
 * Compute the dot product with another wave function
 */
double FCIWfn::dot(FCIWfn& wfn)
{
    double dot = 0.0;
    for(size_t alfa_sym = 0; alfa_sym < nirrep_; ++alfa_sym){
        dot += C_[alfa_sym]->vector_dot(wfn.C_[alfa_sym]);
    }
    return(dot);

//        int beta_sym = alfa_sym ^ symmetry_;
//        size_t maxIa = alfa_graph_->strpi(alfa_sym);
//        size_t maxIb = beta_graph_->strpi(beta_sym);

//        double** Ca = C_[alfa_sym]->pointer();
//        double** Cb = wfn.C_[alfa_sym]->pointer();
//        for(size_t Ia = 0; Ia < maxIa; ++Ia){
//            for(size_t Ib = 0; Ib < maxIb; ++Ib){
//                dot += coefficients[alfa_sym][Ia][Ib] * wfn.coefficients[alfa_sym][Ia][Ib];
//            }
//        }
}

///**
// * Find the largest element in the wave function
// */
//double FCIWfn::max_element()
//{
//  double maxelement = 0.0;
//  for(int alfa_sym = 0; alfa_sym < nirrep_; ++alfa_sym){
//    int beta_sym = alfa_sym ^ symmetry_;
//    size_t maxIa = alfa_graph_->strpi(alfa_sym);
//    size_t maxIb = beta_graph_->strpi(beta_sym);
//    for(size_t Ia = 0; Ia < maxIa; ++Ia){
//      for(size_t Ib = 0; Ib < maxIb; ++Ib){
//        if (std::abs(coefficients[alfa_sym][Ia][Ib]) > std::abs(maxelement)){
//          maxelement = coefficients[alfa_sym][Ia][Ib];
//        }
//      }
//    }
//  }
//  return maxelement;
//}

///**
// * Find the smallest element in the wave function
// */
//double FCIWfn::min_element()
//{
//  double min_element = 0.0;
//  for(int alfa_sym = 0; alfa_sym < nirrep_; ++alfa_sym){
//    int beta_sym = alfa_sym ^ symmetry_;
//    size_t maxIa = alfa_graph_->strpi(alfa_sym);
//    size_t maxIb = beta_graph_->strpi(beta_sym);
//    for(size_t Ia = 0; Ia < maxIa; ++Ia){
//      for(size_t Ib = 0; Ib < maxIb; ++Ib){
//        min_element = std::min(min_element,coefficients[alfa_sym][Ia][Ib]);
//      }
//    }
//  }
//  return min_element;
//}


///**
// * Implements the update method of Bendazzoli and Evangelisti modified
// */
//void FCIWfn::two_update(double alpha,double E,FCIWfn& H,FCIWfn& R)
//{
//  for(int alfa_sym = 0; alfa_sym < nirrep_; ++alfa_sym){
//    int beta_sym = alfa_sym ^ symmetry_;
//    size_t maxIa = alfa_graph_->strpi(alfa_sym);
//    size_t maxIb = beta_graph_->strpi(beta_sym);
//    for(size_t Ia = 0; Ia < maxIa; ++Ia){
//      for(size_t Ib = 0; Ib < maxIb; ++Ib){
//        double r = R.coefficients[alfa_sym][Ia][Ib];
//        double h = H.coefficients[alfa_sym][Ia][Ib];
//        double c =   coefficients[alfa_sym][Ia][Ib];
//        coefficients[alfa_sym][Ia][Ib] = - r / (h - E + alpha * c * c - 2.0 * r * c);
//      }
//    }
//  }
//}

///**
// * Implements the update method of Bendazzoli and Evangelisti
// */
//void FCIWfn::bendazzoli_update(double alpha,double E,FCIWfn& H,FCIWfn& R)
//{
//  for(int alfa_sym = 0; alfa_sym < nirrep_; ++alfa_sym){
//    int beta_sym = alfa_sym ^ symmetry_;
//    size_t maxIa = alfa_graph_->strpi(alfa_sym);
//    size_t maxIb = beta_graph_->strpi(beta_sym);
//    for(size_t Ia = 0; Ia < maxIa; ++Ia){
//      for(size_t Ib = 0; Ib < maxIb; ++Ib){
//        double r = R.coefficients[alfa_sym][Ia][Ib];
//        double h = H.coefficients[alfa_sym][Ia][Ib];
//        double c =   coefficients[alfa_sym][Ia][Ib];
//        coefficients[alfa_sym][Ia][Ib] -= r / (h - E + alpha * c * c - 2.0 * r * c);
//      }
//    }
//  }
//}

///**
// * Implements the update method of Davidson and Liu
// */
//void FCIWfn::davidson_update(double E,FCIWfn& H,FCIWfn& R)
//{
//  for(int alfa_sym = 0; alfa_sym < nirrep_; ++alfa_sym){
//    int beta_sym = alfa_sym ^ symmetry_;
//    size_t maxIa = alfa_graph_->strpi(alfa_sym);
//    size_t maxIb = beta_graph_->strpi(beta_sym);
//    for(size_t Ia = 0; Ia < maxIa; ++Ia){
//      for(size_t Ib = 0; Ib < maxIb; ++Ib){
//        double r = R.coefficients[alfa_sym][Ia][Ib];
//        double h = H.coefficients[alfa_sym][Ia][Ib];
//        if(std::fabs(h-E) > 1.0e-8){
//          coefficients[alfa_sym][Ia][Ib] = - r / (h - E);
//        }else {
//          coefficients[alfa_sym][Ia][Ib] = 0.0;
//          outfile->Printf("\n  WARNING: skipped determinant in davidson update. h - E = %20.12f",h-E);
//        }
//      }
//    }
//  }
//}

///**
// * Add a scaled amount of another wave function
// */
//void FCIWfn::plus_equal(double factor,FCIWfn& wfn)
//{
//  for(int alfa_sym = 0; alfa_sym < nirrep_; ++alfa_sym){
//    int beta_sym = alfa_sym ^ symmetry_;
//    size_t maxIa = alfa_graph_->strpi(alfa_sym);
//    size_t maxIb = beta_graph_->strpi(beta_sym);
//    for(size_t Ia = 0; Ia < maxIa; ++Ia){
//      for(size_t Ib = 0; Ib < maxIb; ++Ib){
//        coefficients[alfa_sym][Ia][Ib] += factor * wfn.coefficients[alfa_sym][Ia][Ib];
//      }
//    }
//  }
//}

///**
// * Add a scaled amount of another wave function
// */
//void FCIWfn::scale(double factor)
//{
//  for(int alfa_sym = 0; alfa_sym < nirrep_; ++alfa_sym){
//    int beta_sym = alfa_sym ^ symmetry_;
//    size_t maxIa = alfa_graph_->strpi(alfa_sym);
//    size_t maxIb = beta_graph_->strpi(beta_sym);
//    for(size_t Ia = 0; Ia < maxIa; ++Ia){
//      for(size_t Ib = 0; Ib < maxIb; ++Ib){
//        coefficients[alfa_sym][Ia][Ib] *= factor;
//      }
//    }
//  }
//}

/**
 * Print the non-zero contributions to the wave function
 */
void FCIWfn::print()
{
    // print the non-zero elements of the wave function
    size_t det = 0;
    for(size_t alfa_sym = 0; alfa_sym < nirrep_; ++alfa_sym){
        int beta_sym = alfa_sym ^ symmetry_;
        double** C_ha = C_[alfa_sym]->pointer();
        for(size_t Ia = 0; Ia < alfa_graph_->strpi(alfa_sym); ++Ia){
            for(size_t Ib = 0; Ib < beta_graph_->strpi(beta_sym); ++Ib){
                if(std::fabs(C_ha[Ia][Ib]) > 1.0e-9){
                    outfile->Printf("\n  %15.9f [%1d][%2d][%2d] (%d)",
                                    C_ha[Ia][Ib],
                                    alfa_sym, static_cast<int>(Ia), static_cast<int>(Ib),
                                    static_cast<int>(det));
                }
                ++det;
            }
        }
    }
}




///**
// * Apply the same-spin two-particle Hamiltonian to the wave function
// * @param alfa flag for alfa or beta component, true = alfa, false = beta
// */
//void FCIWfn::H2_aaaa2(FCIWfn& result, bool alfa)
//{
//  for(int alfa_sym = 0; alfa_sym < nirreps; ++alfa_sym){
//    int beta_sym = alfa_sym ^ symmetry_;
//    if(detpi[alfa_sym] > 0){
//      double** Y = alfa ? result.coefficients[alfa_sym] : Y1;
//      double** C = alfa ? coefficients[alfa_sym]        : C1;
//      if(!alfa){
//        memset(&(C[0][0]), 0, sizeC1);
//        memset(&(Y[0][0]), 0, sizeC1);
//        size_t maxIa = alfa_graph_->strpi(alfa_sym);
//        size_t maxIb = beta_graph_->strpi(beta_sym);
//        // Copy C transposed in C1
//        for(size_t Ia = 0; Ia < maxIa; ++Ia)
//          for(size_t Ib = 0; Ib < maxIb; ++Ib)
//            C[Ib][Ia] = coefficients[alfa_sym][Ia][Ib];
//      }

//      size_t maxL = alfa ? beta_graph_->strpi(beta_sym) : alfa_graph_->strpi(alfa_sym);
//      // Loop over (p>q) == (p>q)
//      for(int pq_sym = 0; pq_sym < nirreps; ++pq_sym){
//        size_t max_pq = lists->get_pairpi(pq_sym);
//        for(size_t pq = 0; pq < max_pq; ++pq){
//          const Pair& pq_pair = lists->get_nn_list_pair(pq_sym,pq);
//          int p_abs = pq_pair.first;
//          int q_abs = pq_pair.second;
//          double integral = alfa ? tei_aaaa(p_abs,p_abs,q_abs,q_abs)
//                                 : tei_bbbb(p_abs,p_abs,q_abs,q_abs); // Grab the integral
//          integral -= alfa ? tei_aaaa(p_abs,q_abs,q_abs,p_abs)
//                           : tei_bbbb(p_abs,q_abs,q_abs,p_abs); // Grab the integral

//          std::vector<StringSubstitution>& OO = alfa ? lists->get_alfa_oo_list(pq_sym,pq,alfa_sym)
//                                                     : lists->get_beta_oo_list(pq_sym,pq,beta_sym);

//          size_t maxss = OO.size();
//          for(size_t ss = 0; ss < maxss; ++ss)
//            C_DAXPY(maxL,static_cast<double>(OO[ss].sign) * integral, &C[OO[ss].I][0], 1, &Y[OO[ss].J][0], 1);
//        }
//      }
//      // Loop over (p>q) > (r>s)
//      for(int pq_sym = 0; pq_sym < nirreps; ++pq_sym){
//        size_t max_pq = lists->get_pairpi(pq_sym);
//        for(size_t pq = 0; pq < max_pq; ++pq){
//          const Pair& pq_pair = lists->get_nn_list_pair(pq_sym,pq);
//          int p_abs = pq_pair.first;
//          int q_abs = pq_pair.second;
//          for(size_t rs = 0; rs < pq; ++rs){
//              const Pair& rs_pair = lists->get_nn_list_pair(pq_sym,rs);
//              int r_abs = rs_pair.first;
//              int s_abs = rs_pair.second;
//              double integral = alfa ? tei_aaaa(p_abs,r_abs,q_abs,s_abs)
//                                     : tei_bbbb(p_abs,r_abs,q_abs,s_abs); // Grab the integral
//              integral -= alfa ? tei_aaaa(p_abs,s_abs,q_abs,r_abs)
//                               : tei_bbbb(p_abs,s_abs,q_abs,r_abs); // Grab the integral

//              {
//                std::vector<StringSubstitution>& VVOO = alfa ? lists->get_alfa_vvoo_list(p_abs,q_abs,r_abs,s_abs,alfa_sym)
//                                                             : lists->get_beta_vvoo_list(p_abs,q_abs,r_abs,s_abs,beta_sym);
//                // TODO loop in a differen way
//                size_t maxss = VVOO.size();
//                for(size_t ss = 0; ss < maxss; ++ss)
//                  C_DAXPY(maxL,static_cast<double>(VVOO[ss].sign) * integral, &C[VVOO[ss].I][0], 1, &Y[VVOO[ss].J][0], 1);
//              }
//              {
//                std::vector<StringSubstitution>& VVOO = alfa ? lists->get_alfa_vvoo_list(r_abs,s_abs,p_abs,q_abs,alfa_sym)
//                                                             : lists->get_beta_vvoo_list(r_abs,s_abs,p_abs,q_abs,beta_sym);
//                // TODO loop in a differen way
//                size_t maxss = VVOO.size();
//                for(size_t ss = 0; ss < maxss; ++ss)
//                  C_DAXPY(maxL,static_cast<double>(VVOO[ss].sign) * integral, &C[VVOO[ss].I][0], 1, &Y[VVOO[ss].J][0], 1);
//              }
//          }
//        }
//      }
//      if(!alfa){
//        size_t maxIa = alfa_graph_->strpi(alfa_sym);
//        size_t maxIb = beta_graph_->strpi(beta_sym);
//        // Add Y1 transposed to Y
//        for(size_t Ia = 0; Ia < maxIa; ++Ia)
//          for(size_t Ib = 0; Ib < maxIb; ++Ib)
//            result.coefficients[alfa_sym][Ia][Ib] += Y[Ib][Ia];
//      }
//    }
//  } // End loop over h
//}

}}<|MERGE_RESOLUTION|>--- conflicted
+++ resolved
@@ -23,27 +23,27 @@
 
 FCIIntegrals::FCIIntegrals(std::shared_ptr<StringLists> lists, std::shared_ptr<ForteIntegrals>  ints)
 {
-<<<<<<< HEAD
-    nmo = lists->ncmo();
-=======
-    ncmo = lists->ncmo();
+    nmo_ = lists->ncmo();
+    nmo2_ = nmo_ * nmo_;
+    nmo3_ = nmo_ * nmo_ * nmo_;
+    nmo4_ = nmo_ * nmo_ * nmo_ * nmo_;
+
     // This is a warning, but please do not delete it.  It is used in fci_vector.  
     IntegralType integral_type_ = ints->integral_type();
 
->>>>>>> 53ce2c47
     std::vector<size_t> cmo_to_mo = lists->cmo_to_mo();
 
     std::vector<size_t> fomo_to_mo = lists->fomo_to_mo();
     size_t nfomo = fomo_to_mo.size();
 
-    oei_a_.resize(nmo * nmo);
-    oei_b_.resize(nmo * nmo);
-    tei_aa_.resize(nmo * nmo * nmo * nmo);
-    tei_ab_.resize(nmo * nmo * nmo * nmo);
-    tei_bb_.resize(nmo * nmo * nmo * nmo);
-    diag_tei_aa_.resize(nmo * nmo);
-    diag_tei_ab_.resize(nmo * nmo);
-    diag_tei_bb_.resize(nmo * nmo);
+    oei_a_.resize(nmo2_);
+    oei_b_.resize(nmo2_);
+    tei_aa_.resize(nmo4_);
+    tei_ab_.resize(nmo4_);
+    tei_bb_.resize(nmo4_);
+    diag_tei_aa_.resize(nmo2_);
+    diag_tei_ab_.resize(nmo2_);
+    diag_tei_bb_.resize(nmo2_);
     frozen_core_energy_ = ints->frozen_core_energy();
 
     // Compute the scalar contribution to the energy that comes from
@@ -61,70 +61,69 @@
         }
     }
 
-    for (size_t p = 0; p < nmo; ++p){
+    for (size_t p = 0; p < nmo_; ++p){
         size_t pp = cmo_to_mo[p];
-        for (size_t q = 0; q < nmo; ++q){
+        for (size_t q = 0; q < nmo_; ++q){
             size_t qq = cmo_to_mo[q];
-            oei_a_[nmo * p + q] = ints->oei_a(pp,qq);
-            oei_b_[nmo * p + q] = ints->oei_b(pp,qq);
-            diag_tei_aa_[nmo * p + q] = ints->diag_aptei_aa(pp,qq);//,pp,qq);
-            diag_tei_ab_[nmo * p + q] = ints->diag_aptei_ab(pp,qq);//,pp,qq);
-            diag_tei_bb_[nmo * p + q] = ints->diag_aptei_bb(pp,qq);//,pp,qq);
+            size_t pq = nmo_ * p + q;
+            oei_a_[pq] = ints->oei_a(pp,qq);
+            oei_b_[pq] = ints->oei_b(pp,qq);
+            diag_tei_aa_[pq] = ints->diag_aptei_aa(pp,qq);//,pp,qq);
+            diag_tei_ab_[pq] = ints->diag_aptei_ab(pp,qq);//,pp,qq);
+            diag_tei_bb_[pq] = ints->diag_aptei_bb(pp,qq);//,pp,qq);
 
             // Compute the one-body contribution to the energy that comes from
             // the restricted occupied orbitals
             for (size_t f = 0; f < nfomo; ++f){
                 size_t ff = fomo_to_mo[f];
-                oei_a_[nmo * p + q] += ints->aptei_aa(pp,ff,qq,ff);
-                oei_a_[nmo * p + q] += ints->aptei_ab(pp,ff,qq,ff);
-                oei_b_[nmo * p + q] += ints->aptei_bb(pp,ff,qq,ff);
-                oei_b_[nmo * p + q] += ints->aptei_ab(ff,pp,ff,qq); // TODO check these factors 0.5
+                oei_a_[pq] += ints->aptei_aa(pp,ff,qq,ff);
+                oei_a_[pq] += ints->aptei_ab(pp,ff,qq,ff);
+                oei_b_[pq] += ints->aptei_bb(pp,ff,qq,ff);
+                oei_b_[pq] += ints->aptei_ab(ff,pp,ff,qq); // TODO check these factors 0.5
             }
-            for (size_t r = 0; r < nmo; ++r){
+            for (size_t r = 0; r < nmo_; ++r){
                 size_t rr = cmo_to_mo[r];
-                for (size_t s = 0; s < nmo; ++s){
+                for (size_t s = 0; s < nmo_; ++s){
                     size_t ss = cmo_to_mo[s];
-                    size_t tei_index = nmo * nmo * nmo * p + nmo * nmo * q + nmo * r + s;
-                    tei_aa_[tei_index] = ints->aptei_aa(pp,qq,rr,ss);
-                    tei_ab_[tei_index] = ints->aptei_ab(pp,qq,rr,ss);
-                    tei_bb_[tei_index] = ints->aptei_bb(pp,qq,rr,ss);
+                    size_t pqrs = tei_index(p,q,r,s);
+                    tei_aa_[pqrs] = ints->aptei_aa(pp,qq,rr,ss);
+                    tei_ab_[pqrs] = ints->aptei_ab(pp,qq,rr,ss);
+                    tei_bb_[pqrs] = ints->aptei_bb(pp,qq,rr,ss);
                 }
             }
         }
     }
 }
 
-<<<<<<< HEAD
-FCIIntegrals::FCIIntegrals(ForteIntegrals* ints, std::shared_ptr<MOSpaceInfo> mospace_info,FCIIntegralsType type)
-=======
-FCIIntegrals::FCIIntegrals(std::shared_ptr<ForteIntegrals>  ints, std::shared_ptr<MOSpaceInfo> mospace_info)
->>>>>>> 53ce2c47
+FCIIntegrals::FCIIntegrals(std::shared_ptr<ForteIntegrals> ints, std::shared_ptr<MOSpaceInfo> mospace_info,FCIIntegralsType type)
 {
     std::vector<size_t> cmo_to_mo;
     std::vector<size_t> fomo_to_mo;
+
     if (type == Active){
-        nmo = mospace_info->size("ACTIVE");
+        nmo_ = mospace_info->size("ACTIVE");
         cmo_to_mo = mospace_info->get_corr_abs_mo("ACTIVE");
         fomo_to_mo = mospace_info->get_corr_abs_mo("RESTRICTED_DOCC");
     }else if (type == Correlated){
-        nmo = mospace_info->size("CORRELATED");
+        nmo_ = mospace_info->size("CORRELATED");
         cmo_to_mo = mospace_info->get_corr_abs_mo("ACTIVE");
     }
-    size_t nmo_sq = nmo * nmo;
-    size_t nmo_cu = nmo * nmo * nmo;
-    size_t nmo_f  = nmo * nmo * nmo * nmo;
+
+    nmo2_ = nmo_ * nmo_;
+    nmo3_ = nmo_ * nmo_ * nmo_;
+    nmo4_ = nmo_ * nmo_ * nmo_ * nmo_;
 
     //size_t nfomo =  mospace_info->size("RESTRICTED_DOCC");
 	size_t nfomo = fomo_to_mo.size();
 
-    oei_a_.resize(nmo_sq);
-    oei_b_.resize(nmo_sq);
-    tei_aa_.resize(nmo_f);
-    tei_ab_.resize(nmo_f);
-    tei_bb_.resize(nmo_f);
-    diag_tei_aa_.resize(nmo_sq);
-    diag_tei_ab_.resize(nmo_sq);
-    diag_tei_bb_.resize(nmo_sq);
+    oei_a_.resize(nmo2_);
+    oei_b_.resize(nmo2_);
+    tei_aa_.resize(nmo4_);
+    tei_ab_.resize(nmo4_);
+    tei_bb_.resize(nmo4_);
+    diag_tei_aa_.resize(nmo2_);
+    diag_tei_ab_.resize(nmo2_);
+    diag_tei_bb_.resize(nmo2_);
 
 
     frozen_core_energy_ = ints->frozen_core_energy();
@@ -144,11 +143,11 @@
         }
     }
 
-    for (size_t p = 0; p < nmo; ++p){
+    for (size_t p = 0; p < nmo_; ++p){
         size_t pp = cmo_to_mo[p];
-        for (size_t q = 0; q < nmo; ++q){
+        for (size_t q = 0; q < nmo_; ++q){
             size_t qq = cmo_to_mo[q];
-            size_t idx = nmo * p + q;
+            size_t idx = nmo_ * p + q;
             oei_a_[idx] = ints->oei_a(pp,qq);
             oei_b_[idx] = ints->oei_b(pp,qq);
 			diag_tei_aa_[idx] = ints->diag_aptei_aa(pp,qq);//,pp,qq);
@@ -165,11 +164,11 @@
                 oei_b_[idx] += ints->aptei_bb(pp,ff,qq,ff);
                 oei_b_[idx] += ints->aptei_ab(ff,pp,ff,qq); // TODO check these factors 0.5
             }
-            for (size_t r = 0; r < nmo; ++r){
+            for (size_t r = 0; r < nmo_; ++r){
                 size_t rr = cmo_to_mo[r];
-                for (size_t s = 0; s < nmo; ++s){
+                for (size_t s = 0; s < nmo_; ++s){
                     size_t ss = cmo_to_mo[s];
-                    size_t tei_index = nmo_cu * p + nmo_sq * q + nmo * r + s;
+                    size_t tei_index = nmo3_ * p + nmo2_ * q + nmo_ * r + s;
                     tei_aa_[tei_index] = ints->aptei_aa(pp,qq,rr,ss);
                     tei_ab_[tei_index] = ints->aptei_ab(pp,qq,rr,ss);
                     tei_bb_[tei_index] = ints->aptei_bb(pp,qq,rr,ss);
