--- conflicted
+++ resolved
@@ -1746,15 +1746,11 @@
         ambit::Tensor B = ints_->three_integral_block(naux, m_batch, virt_mos);
         ambit::Tensor BmQe = ambit::Tensor::build(tensor_type_, "BmQE", {m_batch.size(), nthree_, virtual_});
         BmQe("mQe") = B("Qme");
-<<<<<<< HEAD
         //for(auto mb : m_batch)
         //{
         //    outfile->Printf(" %d ", mb);
         //}
         
-=======
->>>>>>> 4cff17ce
-
         for(size_t n_blocks = 0; n_blocks <= m_blocks; n_blocks++)
         {
             std::vector<size_t> n_batch;
@@ -1786,17 +1782,9 @@
 
             size_t m_size = m_batch.size();
             size_t n_size = n_batch.size();
-<<<<<<< HEAD
-            outfile->Printf("\n mb \n");
-            //for(auto nb : n_batch)
-            //{
-            //    outfile->Printf(" %d ", nb);
-            //}
-=======
             #pragma omp parallel for \
                 schedule(static) \
                 reduction(+:Ealpha, Emixed) 
->>>>>>> 4cff17ce
             for(size_t mn = 0; mn < m_size * n_size; ++mn){
                 int thread = 0;
                 size_t m = mn / n_size + m_batch[0];
@@ -1847,10 +1835,7 @@
                     double D = Fa_[ma] + Fb_[nb] - Fa_[avirt_mos_[i[0]]] - Fb_[bvirt_mos_[i[1]]];
                     value = renormalized_denominator(D) * (1.0 + renormalized_exp(D));});
                 Emixed += factor * BefJKVec[thread]("eF") * RDVec[thread]("eF");
-<<<<<<< HEAD
 //                outfile->Printf("\n m: %d n:%d Ealpha = %8.8f Emixed = %8.8f Sum = %8.8f", m, n, Ealpha , Emixed, Ealpha + Emixed);
-=======
->>>>>>> 4cff17ce
             }
         }
     }
