--- conflicted
+++ resolved
@@ -26,13 +26,8 @@
  * @END LICENSE
  */
 
-<<<<<<< HEAD
 #ifndef _dmrgsolver_h_
 #define _dmrgsolver_h_
-=======
-#ifndef DMRGSOLVER_H
-#define DMRGSOLVER_H
->>>>>>> 7b260547
 
 #include "psi4/libmints/wavefunction.h"
 #include "psi4/libfock/jk.h"
@@ -43,7 +38,6 @@
 #include "chemps2/Initialize.h"
 #include "chemps2/EdmistonRuedenberg.h"
 
-<<<<<<< HEAD
 #include "base_classes/active_space_method.h"
 #include "base_classes/rdms.h"
 #include "integrals/integrals.h"
@@ -52,13 +46,10 @@
 #include "base_classes/scf_info.h"
 #include "base_classes/forte_options.h"
 
-=======
->>>>>>> 7b260547
 namespace forte {
 
 class DMRGSolver : public ActiveSpaceMethod {
   public:
-<<<<<<< HEAD
     /**
      * @brief DMRGSolver Constructor
      * @param state The state info (symmetry, multiplicity, na, nb, etc.)
@@ -71,26 +62,6 @@
     DMRGSolver(StateInfo state, size_t nroot, std::shared_ptr<SCFInfo> scf_info,
                std::shared_ptr<ForteOptions> options, std::shared_ptr<MOSpaceInfo> mo_space_info,
                std::shared_ptr<ActiveSpaceIntegrals> as_ints);
-=======
-    DMRGSolver(StateInfo state, std::shared_ptr<SCFInfo> scf_info,
-               std::shared_ptr<ForteOptions> options, std::shared_ptr<ForteIntegrals> ints,
-               std::shared_ptr<MOSpaceInfo> mo_space_info);
-    //    DMRGSolver(psi::SharedWavefunction ref_wfn, psi::Options& options,
-    //               std::shared_ptr<MOSpaceInfo> mo_space_info);
-    void compute_energy();
-
-    RDMs rdms() { return dmrg_rdms_; }
-    void set_max_rdm(int max_rdm) { max_rdm_ = max_rdm; }
-    void spin_free_rdm(bool spin_free) { spin_free_rdm_ = spin_free; }
-    void disk_3_rdm(bool use_disk_for_3rdm) { disk_3_rdm_ = use_disk_for_3rdm; }
-    void set_up_integrals(const ambit::Tensor& active_integrals,
-                          const std::vector<double>& one_body) {
-        active_integrals_ = active_integrals;
-        one_body_integrals_ = one_body;
-        use_user_integrals_ = true;
-    }
-    void set_scalar(double energy) { scalar_energy_ = energy; }
->>>>>>> 7b260547
 
     /// Compute the energy
     double compute_energy() override;
@@ -187,8 +158,4 @@
     //    void print_natural_orbitals(double* one_rdm);
 };
 } // namespace forte
-<<<<<<< HEAD
-#endif // _dmrgsolver_h_
-=======
-#endif // DMRG_H
->>>>>>> 7b260547
+#endif // _dmrgsolver_h_